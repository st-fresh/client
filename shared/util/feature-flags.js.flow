// @flow strict
export type FeatureFlags = {|
  admin: boolean,
  chatIndexProfilingEnabled: boolean,
  foldersInProfileTab: boolean,
<<<<<<< HEAD
  identify3: boolean,
  kbfsChatIntegration: boolean,
=======
>>>>>>> d22a537d
  moveOrCopy: boolean,
  newTeamBuildingForChat: boolean,
  // Enables the "Add up to 14 more people. Need more? Make it a team." feature
  newTeamBuildingForChatAllowMakeTeam: boolean,
  outOfDateBanner: boolean,
  plansEnabled: boolean,
  useNewRouter: boolean,
  walletsEnabled: boolean,
|}

declare var ff: FeatureFlags
export default ff<|MERGE_RESOLUTION|>--- conflicted
+++ resolved
@@ -3,11 +3,7 @@
   admin: boolean,
   chatIndexProfilingEnabled: boolean,
   foldersInProfileTab: boolean,
-<<<<<<< HEAD
   identify3: boolean,
-  kbfsChatIntegration: boolean,
-=======
->>>>>>> d22a537d
   moveOrCopy: boolean,
   newTeamBuildingForChat: boolean,
   // Enables the "Add up to 14 more people. Need more? Make it a team." feature
