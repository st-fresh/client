// Message related constants
// @flow
import * as DeviceTypes from '../types/devices'
import * as I from 'immutable'
import * as MessageTypes from '../types/chat2/message'
import * as Flow from '../../util/flow'
import * as RPCTypes from '../types/rpc-gen'
import * as RPCChatTypes from '../types/rpc-chat-gen'
import * as RPCStellarTypes from '../types/rpc-stellar-gen'
import * as Types from '../types/chat2'
import * as FsTypes from '../types/fs'
import * as WalletConstants from '../wallets'
import * as WalletTypes from '../types/wallets'
import HiddenString from '../../util/hidden-string'
import {clamp} from 'lodash-es'
import {isMobile} from '../platform'
import type {TypedState} from '../reducer'
import {noConversationIDKey} from '../types/chat2/common'
import logger from '../../logger'

export const getMessageID = (m: RPCChatTypes.UIMessage) => {
  switch (m.state) {
    case RPCChatTypes.chatUiMessageUnboxedState.valid:
      return m.valid ? m.valid.messageID : null
    case RPCChatTypes.chatUiMessageUnboxedState.error:
      return m.error ? m.error.messageID : null
    case RPCChatTypes.chatUiMessageUnboxedState.placeholder:
      return m.placeholder ? m.placeholder.messageID : null
    default:
      return null
  }
}

export const getRequestMessageInfo = (
  state: TypedState,
  message: Types.MessageRequestPayment
): ?MessageTypes.ChatRequestInfo => {
  const maybeRequestInfo = state.chat2.getIn(['accountsInfoMap', message.conversationIDKey, message.id], null)
  if (!maybeRequestInfo) {
    return message.requestInfo
  }
  if (maybeRequestInfo.type === 'requestInfo') {
    return maybeRequestInfo
  }
  throw new Error(
    `Found impossible type ${maybeRequestInfo.type} in info meant for requestPayment message. convID: ${
      message.conversationIDKey
    } msgID: ${message.id}`
  )
}

export const getPaymentMessageInfo = (
  state: TypedState,
  message: Types.MessageSendPayment
): ?MessageTypes.ChatPaymentInfo => {
  const maybePaymentInfo = state.chat2.getIn(['accountsInfoMap', message.conversationIDKey, message.id], null)
  if (!maybePaymentInfo) {
    return message.paymentInfo
  }
  if (maybePaymentInfo.type === 'paymentInfo') {
    return maybePaymentInfo
  }
  throw new Error(
    `Found impossible type ${maybePaymentInfo.type} in info meant for sendPayment message. convID: ${
      message.conversationIDKey
    } msgID: ${message.id}`
  )
}

export const isPendingPaymentMessage = (state: TypedState, message: Types.Message) => {
  if (message.type !== 'sendPayment') {
    return false
  }
  const paymentInfo = getPaymentMessageInfo(state, message)
  return !!(paymentInfo && paymentInfo.status === 'pending')
}

// Map service message types to our message types.
export const serviceMessageTypeToMessageTypes = (t: RPCChatTypes.MessageType): Array<Types.MessageType> => {
  switch (t) {
    case RPCChatTypes.commonMessageType.text:
      return ['text']
    case RPCChatTypes.commonMessageType.attachment:
      return ['attachment']
    case RPCChatTypes.commonMessageType.metadata:
      return ['setDescription']
    case RPCChatTypes.commonMessageType.headline:
      return ['setChannelname']
    case RPCChatTypes.commonMessageType.attachmentuploaded:
      return ['attachment']
    case RPCChatTypes.commonMessageType.join:
      return ['systemJoined']
    case RPCChatTypes.commonMessageType.leave:
      return ['systemLeft']
    case RPCChatTypes.commonMessageType.system:
      return [
        'systemAddedToTeam',
        'systemChangeRetention',
        'systemGitPush',
        'systemInviteAccepted',
        'systemSimpleToComplex',
        'systemText',
        'systemUsersAddedToConversation',
      ]
    case RPCChatTypes.commonMessageType.sendpayment:
      return ['sendPayment']
    case RPCChatTypes.commonMessageType.requestpayment:
      return ['requestPayment']
    // mutations and other types we don't store directly
    case RPCChatTypes.commonMessageType.none:
    case RPCChatTypes.commonMessageType.edit:
    case RPCChatTypes.commonMessageType.delete:
    case RPCChatTypes.commonMessageType.tlfname:
    case RPCChatTypes.commonMessageType.deletehistory:
    case RPCChatTypes.commonMessageType.reaction:
    case RPCChatTypes.commonMessageType.unfurl:
    case RPCChatTypes.commonMessageType.flip:
      return []
    default:
      // $FlowIssue need these to be opaque types
      Flow.ifFlowComplainsAboutThisFunctionYouHaventHandledAllCasesInASwitch(t)
      return []
  }
}
export const allMessageTypes: I.Set<Types.MessageType> = I.Set([
  'attachment',
  'deleted',
  'requestPayment',
  'sendPayment',
  'setChannelname',
  'setDescription',
  'systemAddedToTeam',
  'systemChangeRetention',
  'systemGitPush',
  'systemInviteAccepted',
  'systemJoined',
  'systemLeft',
  'systemSimpleToComplex',
  'systemText',
  'systemUsersAddedToConversation',
  'text',
  'placeholder',
])
export const getDeletableByDeleteHistory = (state: TypedState) =>
  (!!state.chat2.staticConfig && state.chat2.staticConfig.deletableByDeleteHistory) || allMessageTypes

const makeMessageMinimum = {
  author: '',
  conversationIDKey: noConversationIDKey,
  id: Types.numberToMessageID(0),
  ordinal: Types.numberToOrdinal(0),
  timestamp: 0,
}

const makeMessageCommon = {
  ...makeMessageMinimum,
  deviceName: '',
  deviceRevokedAt: null,
  deviceType: 'mobile',
  errorReason: null,
  hasBeenEdited: false,
  outboxID: Types.stringToOutboxID(''),
}

const makeMessageExplodable = {
  exploded: false,
  explodedBy: '',
  exploding: false,
  explodingTime: Date.now(),
  explodingUnreadable: false,
}

export const howLongBetweenTimestampsMs: number = 1000 * 60 * 15

export const makeMessagePlaceholder: I.RecordFactory<MessageTypes._MessagePlaceholder> = I.Record({
  ...makeMessageCommon,
  type: 'placeholder',
})

export const makeMessageDeleted: I.RecordFactory<MessageTypes._MessageDeleted> = I.Record({
  ...makeMessageCommon,
  type: 'deleted',
})

export const makeMessageText: I.RecordFactory<MessageTypes._MessageText> = I.Record({
  ...makeMessageCommon,
  ...makeMessageExplodable,
  decoratedText: null,
  flipGameID: null,
  inlinePaymentIDs: null,
  inlinePaymentSuccessful: false,
  isDeleteable: true,
  isEditable: true,
  mentionsAt: I.Set(),
  mentionsChannel: 'none',
  mentionsChannelName: I.Map(),
  reactions: I.Map(),
  submitState: null,
  text: new HiddenString(''),
  type: 'text',
  unfurls: I.Map(),
})

export const makeMessageAttachment: I.RecordFactory<MessageTypes._MessageAttachment> = I.Record({
  ...makeMessageCommon,
  ...makeMessageExplodable,
  attachmentType: 'file',
  downloadPath: null,
  fileName: '',
  fileSize: 0,
  fileType: '',
  fileURL: '',
  fileURLCached: false,
  inlineVideoPlayable: false,
  isCollapsed: false,
  isDeleteable: true,
  isEditable: false,
  previewHeight: 0,
  previewTransferState: null,
  previewURL: '',
  previewWidth: 0,
  reactions: I.Map(),
  showPlayButton: false,
  submitState: null,
  title: '',
  transferErrMsg: null,
  transferProgress: 0,
  transferState: null,
  type: 'attachment',
  videoDuration: null,
})

export const makeChatRequestInfo: I.RecordFactory<MessageTypes._ChatRequestInfo> = I.Record({
  amount: '',
  amountDescription: '',
  asset: 'native',
  canceled: false,
  currencyCode: '',
  done: false,
  type: 'requestInfo',
  worthAtRequestTime: '',
})

export const makeMessageRequestPayment: I.RecordFactory<MessageTypes._MessageRequestPayment> = I.Record({
  ...makeMessageCommon,
  note: new HiddenString(''),
  reactions: I.Map(),
  requestID: '',
  requestInfo: null,
  type: 'requestPayment',
})

export const makeChatPaymentInfo: I.RecordFactory<MessageTypes._ChatPaymentInfo> = I.Record({
  accountID: WalletTypes.noAccountID,
  amountDescription: '',
  delta: 'none',
  fromUsername: '',
  note: new HiddenString(''),
  paymentID: WalletTypes.noPaymentID,
  showCancel: false,
  status: 'none',
  statusDescription: '',
  statusDetail: '',
  toUsername: '',
  type: 'paymentInfo',
  worth: '',
  worthAtSendTime: '',
})

export const makeMessageSendPayment: I.RecordFactory<MessageTypes._MessageSendPayment> = I.Record({
  ...makeMessageCommon,
  paymentInfo: null,
  reactions: I.Map(),
  type: 'sendPayment',
})

const makeMessageSystemJoined: I.RecordFactory<MessageTypes._MessageSystemJoined> = I.Record({
  ...makeMessageMinimum,
  reactions: I.Map(),
  type: 'systemJoined',
})

const makeMessageSystemLeft: I.RecordFactory<MessageTypes._MessageSystemLeft> = I.Record({
  ...makeMessageMinimum,
  reactions: I.Map(),
  type: 'systemLeft',
})

const makeMessageSystemAddedToTeam: I.RecordFactory<MessageTypes._MessageSystemAddedToTeam> = I.Record({
  ...makeMessageMinimum,
  addee: '',
  adder: '',
  isAdmin: false,
  reactions: I.Map(),
  team: '',
  type: 'systemAddedToTeam',
})

const makeMessageSystemInviteAccepted: I.RecordFactory<MessageTypes._MessageSystemInviteAccepted> = I.Record({
  ...makeMessageMinimum,
  adder: '',
  author: '[Keybase]',
  inviteType: 'none',
  invitee: '',
  inviter: '',
  reactions: I.Map(),
  team: '',
  type: 'systemInviteAccepted',
})

const makeMessageSystemSimpleToComplex: I.RecordFactory<MessageTypes._MessageSystemSimpleToComplex> = I.Record(
  {
    ...makeMessageMinimum,
    reactions: I.Map(),
    team: '',
    type: 'systemSimpleToComplex',
  }
)

const makeMessageSystemText: I.RecordFactory<MessageTypes._MessageSystemText> = I.Record({
  ...makeMessageMinimum,
  reactions: I.Map(),
  text: new HiddenString(''),
  type: 'systemText',
})

const makeMessageSystemGitPush: I.RecordFactory<MessageTypes._MessageSystemGitPush> = I.Record({
  ...makeMessageMinimum,
  pushType: 0,
  pusher: '',
  reactions: I.Map(),
  refs: [],
  repo: '',
  repoID: '',
  team: '',
  type: 'systemGitPush',
})

const makeMessageSetDescription: I.RecordFactory<MessageTypes._MessageSetDescription> = I.Record({
  ...makeMessageMinimum,
  newDescription: new HiddenString(''),
  reactions: I.Map(),
  type: 'setDescription',
})

const makeMessageSetChannelname: I.RecordFactory<MessageTypes._MessageSetChannelname> = I.Record({
  ...makeMessageMinimum,
  newChannelname: '',
  reactions: I.Map(),
  type: 'setChannelname',
})

const makeMessageSystemChangeRetention: I.RecordFactory<MessageTypes._MessageSystemChangeRetention> = I.Record(
  {
    ...makeMessageMinimum,
    isInherit: false,
    isTeam: false,
    membersType: 0,
<<<<<<< HEAD
    policy: RPCChatTypes.commonRetentionPolicyType.none,
=======
    policy: null,
>>>>>>> 2eebaea9
    reactions: I.Map(),
    type: 'systemChangeRetention',
    user: '',
    you: '',
  }
)

const makeMessageSystemUsersAddedToConversation: I.RecordFactory<MessageTypes._MessageSystemUsersAddedToConversation> = I.Record(
  {
    ...makeMessageMinimum,
    reactions: I.Map(),
    type: 'systemUsersAddedToConversation',
    usernames: [],
  }
)

export const makeReaction: I.RecordFactory<MessageTypes._Reaction> = I.Record({
  timestamp: 0,
  username: '',
})

export const uiRequestInfoToChatRequestInfo = (
  r: ?RPCChatTypes.UIRequestInfo
): ?MessageTypes.ChatRequestInfo => {
  if (!r) {
    return null
  }
  let asset = 'native'
  let currencyCode = ''
  if (!(r.asset || r.currency)) {
    logger.error('Received UIRequestInfo with no asset or currency code')
    return null
  } else if (r.asset && r.asset.type !== 'native') {
    const assetResult = r.asset
    asset = WalletConstants.makeAssetDescription({
      code: assetResult.code,
      issuerAccountID: WalletTypes.stringToAccountID(assetResult.issuer),
      issuerName: assetResult.issuerName,
      issuerVerifiedDomain: assetResult.verifiedDomain,
    })
  } else if (r.currency) {
    asset = 'currency'
    currencyCode = r.currency
  }
  return makeChatRequestInfo({
    amount: r.amount,
    amountDescription: r.amountDescription,
    asset,
    canceled: r.status === RPCStellarTypes.commonRequestStatus.canceled,
    currencyCode,
    done: r.status === RPCStellarTypes.commonRequestStatus.done,
    worthAtRequestTime: r.worthAtRequestTime,
  })
}

export const uiPaymentInfoToChatPaymentInfo = (
  ps: ?Array<RPCChatTypes.UIPaymentInfo>
): ?MessageTypes.ChatPaymentInfo => {
  if (!ps || ps.length !== 1) {
    return null
  }
  const p = ps[0]
  const serviceStatus = WalletConstants.statusSimplifiedToString[p.status]
  return makeChatPaymentInfo({
    accountID: p.accountID ? WalletTypes.stringToAccountID(p.accountID) : WalletTypes.noAccountID,
    amountDescription: p.amountDescription,
    delta: WalletConstants.balanceDeltaToString[p.delta],
    fromUsername: p.fromUsername,
    note: new HiddenString(p.note),
    paymentID: WalletTypes.rpcPaymentIDToPaymentID(p.paymentID),
    showCancel: p.showCancel,
    status: serviceStatus,
    statusDescription: p.statusDescription,
    statusDetail: p.statusDetail,
    toUsername: p.toUsername,
    worth: p.worth,
    worthAtSendTime: p.worthAtSendTime,
  })
}

export const reactionMapToReactions = (r: RPCChatTypes.ReactionMap): MessageTypes.Reactions => {
  if (!r.reactions) {
    return I.Map()
  }
  return I.Map(
    Object.keys(r.reactions).reduce((res, emoji) => {
      if (r.reactions[emoji]) {
        res[emoji] = I.Set(
          Object.keys(r.reactions[emoji]).map(username =>
            makeReaction({
              timestamp: r.reactions[emoji][username].ctime,
              username,
            })
          )
        )
      }
      return res
    }, {})
  )
}

const channelMentionToMentionsChannel = (channelMention: RPCChatTypes.ChannelMention) => {
  switch (channelMention) {
    case RPCChatTypes.remoteChannelMention.all:
      return 'all'
    case RPCChatTypes.remoteChannelMention.here:
      return 'here'
    default:
      return 'none'
  }
}

export const uiMessageEditToMessage = (
  edit: RPCChatTypes.MessageEdit,
  valid: RPCChatTypes.UIMessageValid
) => {
  const text = new HiddenString(edit.body || '')

  const mentionsAt = I.Set(valid.atMentions || [])
  const mentionsChannel = channelMentionToMentionsChannel(valid.channelMention)
  const mentionsChannelName: I.Map<string, Types.ConversationIDKey> = I.Map(
    (valid.channelNameMentions || []).map(men => [men.name, Types.stringToConversationIDKey(men.convID)])
  )

  return {
    mentionsAt,
    mentionsChannel,
    mentionsChannelName,
    messageID: edit.messageID,
    text,
  }
}

const uiMessageToSystemMessage = (minimum, body, reactions): ?Types.Message => {
  switch (body.systemType) {
    case RPCChatTypes.localMessageSystemType.addedtoteam: {
      // TODO @mikem admins is always empty?
      const {adder = '', addee = '', team = '', admins} = body.addedtoteam || {}
      const isAdmin = (admins || []).includes(minimum.author)
      return makeMessageSystemAddedToTeam({
        ...minimum,
        addee,
        adder,
        isAdmin,
        reactions,
        team,
      })
    }
    case RPCChatTypes.localMessageSystemType.inviteaddedtoteam: {
      const inviteaddedtoteam = body.inviteaddedtoteam || {}
      const invitee = inviteaddedtoteam.invitee || 'someone'
      const adder = inviteaddedtoteam.adder || 'someone'
      const inviter = inviteaddedtoteam.inviter || 'someone'
      const team = inviteaddedtoteam.team || '???'
      const iType = inviteaddedtoteam.inviteType || RPCTypes.teamsTeamInviteCategory.unknown
      let inviteType
      switch (iType) {
        case RPCTypes.teamsTeamInviteCategory.unknown:
          inviteType = 'unknown'
          break
        case RPCTypes.teamsTeamInviteCategory.none:
          inviteType = 'none'
          break
        case RPCTypes.teamsTeamInviteCategory.keybase:
          inviteType = 'keybase'
          break
        case RPCTypes.teamsTeamInviteCategory.email:
          inviteType = 'email'
          break
        case RPCTypes.teamsTeamInviteCategory.sbs:
          inviteType = 'sbs'
          break
        case RPCTypes.teamsTeamInviteCategory.seitan:
          inviteType = 'text'
          break
        default:
          // $FlowIssue need these to be opaque types
          Flow.ifFlowComplainsAboutThisFunctionYouHaventHandledAllCasesInASwitch(iType)
          inviteType = 'unknown'
          break
      }
      return makeMessageSystemInviteAccepted({
        ...minimum,
        adder,
        inviteType,
        invitee,
        inviter,
        reactions,
        team,
      })
    }
    case RPCChatTypes.localMessageSystemType.complexteam: {
      const {team = ''} = body.complexteam || {}
      return makeMessageSystemSimpleToComplex({
        ...minimum,
        reactions,
        team,
      })
    }
    case RPCChatTypes.localMessageSystemType.createteam: {
      const {team = '???', creator = '????'} = body.createteam || {}
      return makeMessageSystemText({
        reactions,
        text: new HiddenString(`${creator} created a new team ${team}.`),
        ...minimum,
      })
    }
    case RPCChatTypes.localMessageSystemType.gitpush: {
      const {team = '???', pushType = 0, pusher = '???', repoName: repo = '???', repoID = '???', refs} =
        body.gitpush || {}
      return makeMessageSystemGitPush({
        ...minimum,
        pushType,
        pusher,
        reactions,
        refs: refs || [],
        repo,
        repoID,
        team,
      })
    }
    case RPCChatTypes.localMessageSystemType.changeavatar: {
      const {user = '???'} = body.changeavatar || {}
      return makeMessageSystemText({
        reactions,
        text: new HiddenString(`${user} changed team avatar`),
        ...minimum,
      })
    }
    case RPCChatTypes.localMessageSystemType.changeretention: {
      if (!body.changeretention) {
        return null
      }
      return makeMessageSystemChangeRetention({
        ...minimum,
        isInherit: body.changeretention.isInherit,
        isTeam: body.changeretention.isTeam,
        membersType: body.changeretention.membersType,
        policy: body.changeretention.policy,
        reactions,
        user: body.changeretention.user,
      })
    }
    case RPCChatTypes.localMessageSystemType.bulkaddtoconv: {
      if (!body.bulkaddtoconv || !body.bulkaddtoconv.usernames) {
        return null
      }
      return makeMessageSystemUsersAddedToConversation({
        ...minimum,
        reactions,
        usernames: body.bulkaddtoconv.usernames,
      })
    }

    default:
      Flow.ifFlowComplainsAboutThisFunctionYouHaventHandledAllCasesInASwitch(body.systemType)
      return null
  }
}

const maxAttachmentPreviewSize = 320
const clampAttachmentPreviewSize = ({width = 0, height = 0}) =>
  height > width
    ? {
        height: clamp(height || 0, 0, maxAttachmentPreviewSize),
        width: (clamp(height || 0, 0, maxAttachmentPreviewSize) * width) / (height || 1),
      }
    : {
        height: (clamp(width || 0, 0, maxAttachmentPreviewSize) * height) / (width || 1),
        width: clamp(width || 0, 0, maxAttachmentPreviewSize),
      }

export const isVideoAttachment = (message: Types.MessageAttachment) => message.fileType.startsWith('video')

export const previewSpecs = (preview: ?RPCChatTypes.AssetMetadata, full: ?RPCChatTypes.AssetMetadata) => {
  const res = {
    attachmentType: 'file',
    height: 0,
    showPlayButton: false,
    width: 0,
  }
  if (!preview) {
    return res
  }
  if (preview.assetType === RPCChatTypes.commonAssetMetadataType.image && preview.image) {
    const wh = clampAttachmentPreviewSize(preview.image)
    res.height = wh.height
    res.width = wh.width
    res.attachmentType = 'image'
    // full is a video but preview is an image?
    if (full && full.assetType === RPCChatTypes.commonAssetMetadataType.video) {
      res.showPlayButton = true
    }
  } else if (preview.assetType === RPCChatTypes.commonAssetMetadataType.video && preview.video) {
    const wh = clampAttachmentPreviewSize(preview.video)
    res.height = wh.height
    res.width = wh.width
    res.attachmentType = 'image'
  }
  return res
}

const successfulInlinePaymentStatuses = ['completed', 'claimable']
export const hasSuccessfulInlinePayments = (state: TypedState, message: Types.Message) => {
  if (message.type !== 'text' || !message.inlinePaymentIDs) {
    return false
  }
  return (
    message.inlinePaymentSuccessful ||
    message.inlinePaymentIDs.some(id =>
      successfulInlinePaymentStatuses.includes(state.chat2.paymentStatusMap.get(id)?.status)
    )
  )
}

const validUIMessagetoMessage = (
  conversationIDKey: Types.ConversationIDKey,
  uiMessage: RPCChatTypes.UIMessage,
  m: RPCChatTypes.UIMessageValid
) => {
  const minimum = {
    author: m.senderUsername,
    conversationIDKey,
    id: Types.numberToMessageID(m.messageID),
    ordinal: Types.numberToOrdinal(m.messageID),
    timestamp: m.ctime,
  }

  const reactions = reactionMapToReactions(m.reactions)
  const common = {
    ...minimum,
    deviceName: m.senderDeviceName,
    deviceRevokedAt: m.senderDeviceRevokedAt,
    deviceType: DeviceTypes.stringToDeviceType(m.senderDeviceType),
    outboxID: m.outboxID ? Types.stringToOutboxID(m.outboxID) : null,
    reactions,
  }
  const explodable = {
    exploded: m.isEphemeralExpired,
    explodedBy: m.explodedBy || '',
    exploding: m.isEphemeral,
    explodingTime: m.etime,
  }

  if (m.isEphemeralExpired) {
    // This message already exploded. Make it an empty text message.
    return makeMessageText({...common, ...explodable})
  }

  switch (m.messageBody.messageType) {
    case RPCChatTypes.commonMessageType.flip:
    case RPCChatTypes.commonMessageType.text:
      let rawText
      let payments
      switch (m.messageBody.messageType) {
        case RPCChatTypes.commonMessageType.flip:
          rawText = m.messageBody.flip?.text ?? ''
          break
        case RPCChatTypes.commonMessageType.text:
          const messageText = m.messageBody.text
          rawText = messageText?.body ?? ''
          payments = messageText?.payments ?? null
          break
        default:
          rawText = ''
      }
      return makeMessageText({
        ...common,
        ...explodable,
        decoratedText: m.decoratedTextBody ? new HiddenString(m.decoratedTextBody) : null,
        flipGameID: m.flipGameID,
        hasBeenEdited: m.superseded,
        inlinePaymentIDs: payments
          ? I.List(
              payments
                .map(p => {
                  if (p.result.resultTyp === RPCChatTypes.localTextPaymentResultTyp.sent && p.result.sent) {
                    return WalletTypes.rpcPaymentIDToPaymentID(p.result.sent)
                  }
                  return null
                })
                .filter(Boolean)
            )
          : null,
        inlinePaymentSuccessful: m.paymentInfos
          ? m.paymentInfos.some(pi => successfulInlinePaymentStatuses.includes(pi.statusDescription))
          : false,
        isDeleteable: m.isDeleteable,
        isEditable: m.isEditable,
        mentionsAt: I.Set(m.atMentions || []),
        mentionsChannel: channelMentionToMentionsChannel(m.channelMention),
        mentionsChannelName: I.Map(
          (m.channelNameMentions || []).map(men => [men.name, Types.stringToConversationIDKey(men.convID)])
        ),
        text: new HiddenString(rawText),
        unfurls: I.Map((m.unfurls || []).map(u => [u.url, u])),
      })
    case RPCChatTypes.commonMessageType.attachmentuploaded: // fallthrough
    case RPCChatTypes.commonMessageType.attachment: {
      // The attachment flow is currently pretty complicated. We'll have core do more of this so it'll be simpler but for now
      // 1. On thread load we only get attachment type. It'll have full data
      // 2. On incoming we get attachment first (placeholder), then we get the full data (attachmentuploaded)
      // 3. When we send we place a pending attachment, then get the real attachment then attachmentuploaded
      // We treat all these like a pending text, so any data-less thing will have no message id and map to the same ordinal
      let attachment = {}
      let preview: ?RPCChatTypes.Asset
      let full: ?RPCChatTypes.Asset
      let transferState = null

      if (m.messageBody.messageType === RPCChatTypes.commonMessageType.attachment) {
        attachment = m.messageBody.attachment || {}
        preview =
          attachment.preview ||
          (attachment.previews && attachment.previews.length ? attachment.previews[0] : null)
        full = attachment.object
        if (!attachment.uploaded) {
          transferState = 'remoteUploading'
        }
      } else if (m.messageBody.messageType === RPCChatTypes.commonMessageType.attachmentuploaded) {
        attachment = m.messageBody.attachmentuploaded || {}
        preview = attachment.previews && attachment.previews.length ? attachment.previews[0] : null
        full = attachment.object
        transferState = null
      }
      const {filename, title, size} = attachment.object

      const pre = previewSpecs(preview && preview.metadata, full && full.metadata)
      let previewURL = ''
      let fileURL = ''
      let fileType = ''
      let fileURLCached = false
      let videoDuration = null
      let inlineVideoPlayable = false
      if (m.assetUrlInfo) {
        previewURL = m.assetUrlInfo.previewUrl
        fileURL = m.assetUrlInfo.fullUrl
        fileType = m.assetUrlInfo.mimeType
        fileURLCached = m.assetUrlInfo.fullUrlCached
        videoDuration = m.assetUrlInfo.videoDuration
        inlineVideoPlayable = m.assetUrlInfo.inlineVideoPlayable
      }

      return makeMessageAttachment({
        ...common,
        ...explodable,
        attachmentType: pre.attachmentType,
        fileName: filename,
        fileSize: size,
        fileType,
        fileURL,
        fileURLCached,
        inlineVideoPlayable,
        isCollapsed: m.isCollapsed,
        isDeleteable: m.isDeleteable,
        isEditable: m.isEditable,
        previewHeight: pre.height,
        previewURL,
        previewWidth: pre.width,
        showPlayButton: pre.showPlayButton,
        title,
        transferState,
        videoDuration,
      })
    }
    case RPCChatTypes.commonMessageType.join:
      return makeMessageSystemJoined({...minimum, reactions})
    case RPCChatTypes.commonMessageType.leave:
      return makeMessageSystemLeft({...minimum, reactions})
    case RPCChatTypes.commonMessageType.system:
      return m.messageBody.system
        ? uiMessageToSystemMessage(minimum, m.messageBody.system, common.reactions)
        : null
    case RPCChatTypes.commonMessageType.headline:
      return m.messageBody.headline
        ? makeMessageSetDescription({
            ...minimum,
            newDescription: new HiddenString(m.messageBody.headline.headline),
            reactions,
          })
        : null
    case RPCChatTypes.commonMessageType.metadata:
      return m.messageBody.metadata
        ? makeMessageSetChannelname({
            ...minimum,
            newChannelname: m.messageBody.metadata.conversationTitle,
            reactions,
          })
        : null
    case RPCChatTypes.commonMessageType.sendpayment:
      return m.messageBody.sendpayment
        ? makeMessageSendPayment({
            ...common,
            paymentInfo: uiPaymentInfoToChatPaymentInfo(m.paymentInfos),
          })
        : null
    case RPCChatTypes.commonMessageType.requestpayment:
      return m.messageBody.requestpayment
        ? makeMessageRequestPayment({
            ...common,
            note: new HiddenString(m.messageBody.requestpayment.note),
            requestID: m.messageBody.requestpayment.requestID,
            requestInfo: uiRequestInfoToChatRequestInfo(m.requestInfo),
          })
        : null
    case RPCChatTypes.commonMessageType.none:
      return null
    case RPCChatTypes.commonMessageType.edit:
      return null
    case RPCChatTypes.commonMessageType.delete:
      return null
    case RPCChatTypes.commonMessageType.tlfname:
      return null
    case RPCChatTypes.commonMessageType.deletehistory:
      return null
    default:
      // $FlowIssue need these to be opaque types
      Flow.ifFlowComplainsAboutThisFunctionYouHaventHandledAllCasesInASwitch(m.messageBody.messageType)
      return null
  }
}

export const rpcErrorToString = (error: RPCChatTypes.OutboxStateError) => {
  switch (error.typ) {
    case RPCChatTypes.localOutboxErrorType.misc:
      return error.message || 'unknown error'
    case RPCChatTypes.localOutboxErrorType.offline:
      return 'disconnected from chat server'
    case RPCChatTypes.localOutboxErrorType.identify:
      return 'proofs failed for recipient user'
    case RPCChatTypes.localOutboxErrorType.toolong:
      return 'message is too long'
    case RPCChatTypes.localOutboxErrorType.duplicate:
      return 'message already sent'
    case RPCChatTypes.localOutboxErrorType.expired:
      return 'took too long to send'
    default:
      return `${error.message || ''} (code: ${error.typ})`
  }
}

const outboxUIMessagetoMessage = (
  state: TypedState,
  conversationIDKey: Types.ConversationIDKey,
  uiMessage: RPCChatTypes.UIMessage,
  o: RPCChatTypes.UIMessageOutbox
) => {
  const errorReason =
    o.state && o.state.state === RPCChatTypes.localOutboxStateType.error && o.state.error
      ? rpcErrorToString(o.state.error)
      : null

  switch (o.messageType) {
    case RPCChatTypes.commonMessageType.attachment:
      const title = o.title
      const fileName = o.filename
      let previewURL = ''
      let pre = previewSpecs(null, null)
      if (o.preview) {
        previewURL =
          o.preview.location &&
          o.preview.location.ltyp === RPCChatTypes.localPreviewLocationTyp.url &&
          o.preview.location.url
            ? o.preview.location.url
            : ''
        const md = o.preview && o.preview.metadata
        const baseMd = o.preview && o.preview.baseMetadata
        pre = previewSpecs(md, baseMd)
      }
      return makePendingAttachmentMessage(
        state,
        conversationIDKey,
        title,
        FsTypes.getLocalPathName(fileName),
        previewURL,
        pre,
        Types.stringToOutboxID(o.outboxID),
        Types.numberToOrdinal(o.ordinal),
        errorReason
      )
    case RPCChatTypes.commonMessageType.flip:
    case RPCChatTypes.commonMessageType.text:
      return makeMessageText({
        author: state.config.username || '',
        conversationIDKey,
        decoratedText: o.decoratedTextBody ? new HiddenString(o.decoratedTextBody) : null,
        deviceName: state.config.deviceName || '',
        deviceType: isMobile ? 'mobile' : 'desktop',
        errorReason,
        exploding: o.isEphemeral,
        flipGameID: o.flipGameID,
        ordinal: Types.numberToOrdinal(o.ordinal),
        outboxID: Types.stringToOutboxID(o.outboxID),
        submitState: 'pending',
        text: new HiddenString(o.body),
        timestamp: o.ctime,
      })
  }
}

const placeholderUIMessageToMessage = (
  conversationIDKey: Types.ConversationIDKey,
  uiMessage: RPCChatTypes.UIMessage,
  p: RPCChatTypes.MessageUnboxedPlaceholder
) => {
  return !p.hidden
    ? makeMessagePlaceholder({
        conversationIDKey,
        id: Types.numberToMessageID(p.messageID),
        ordinal: Types.numberToOrdinal(p.messageID),
      })
    : makeMessageDeleted({
        conversationIDKey,
        id: Types.numberToMessageID(p.messageID),
        ordinal: Types.numberToOrdinal(p.messageID),
      })
}

const errorUIMessagetoMessage = (
  conversationIDKey: Types.ConversationIDKey,
  uiMessage: RPCChatTypes.UIMessage,
  o: RPCChatTypes.MessageUnboxedError
) => {
  return makeMessageText({
    author: o.senderUsername,
    conversationIDKey,
    deviceName: o.senderDeviceName,
    deviceType: DeviceTypes.stringToDeviceType(o.senderDeviceType),
    errorReason: o.errMsg,
    exploded: o.isEphemeralExpired,
    exploding: o.isEphemeral,
    explodingUnreadable: !!o.errType && o.isEphemeral,
    id: Types.numberToMessageID(o.messageID),
    ordinal: Types.numberToOrdinal(o.messageID),
    timestamp: o.ctime,
  })
}

export const uiMessageToMessage = (
  state: TypedState,
  conversationIDKey: Types.ConversationIDKey,
  uiMessage: RPCChatTypes.UIMessage
): ?Types.Message => {
  switch (uiMessage.state) {
    case RPCChatTypes.chatUiMessageUnboxedState.valid:
      if (uiMessage.valid) {
        return validUIMessagetoMessage(conversationIDKey, uiMessage, uiMessage.valid)
      }
      return null
    case RPCChatTypes.chatUiMessageUnboxedState.error:
      if (uiMessage.error) {
        return errorUIMessagetoMessage(conversationIDKey, uiMessage, uiMessage.error)
      }
      return null
    case RPCChatTypes.chatUiMessageUnboxedState.outbox:
      if (uiMessage.outbox) {
        return outboxUIMessagetoMessage(state, conversationIDKey, uiMessage, uiMessage.outbox)
      }
      return null
    case RPCChatTypes.chatUiMessageUnboxedState.placeholder:
      if (uiMessage.placeholder) {
        return placeholderUIMessageToMessage(conversationIDKey, uiMessage, uiMessage.placeholder)
      }
      return null
    default:
      Flow.ifFlowComplainsAboutThisFunctionYouHaventHandledAllCasesInASwitch(uiMessage.state)
      return null
  }
}

export function nextFractionalOrdinal(ord: Types.Ordinal): Types.Ordinal {
  // Mimic what the service does with outbox items
  return Types.numberToOrdinal(Types.ordinalToNumber(ord) + 0.001)
}

export const makePendingTextMessage = (
  state: TypedState,
  conversationIDKey: Types.ConversationIDKey,
  text: HiddenString,
  outboxID: Types.OutboxID,
  explodeTime?: number
) => {
  // we could read the exploding mode for the convo from state here, but that
  // would cause the timer to count down while the message is still pending
  // and probably reset when we get the real message back.

  const lastOrdinal =
    state.chat2.messageOrdinals.get(conversationIDKey, I.List()).last() || Types.numberToOrdinal(0)
  const ordinal = nextFractionalOrdinal(lastOrdinal)

  const explodeInfo = explodeTime ? {exploding: true, explodingTime: Date.now() + explodeTime * 1000} : {}

  return makeMessageText({
    ...explodeInfo,
    author: state.config.username || '',
    conversationIDKey,
    deviceName: '',
    deviceType: isMobile ? 'mobile' : 'desktop',
    id: Types.numberToMessageID(0),
    ordinal,
    outboxID,
    submitState: 'pending',
    text,
    timestamp: Date.now(),
  })
}

export const makePendingAttachmentMessage = (
  state: TypedState,
  conversationIDKey: Types.ConversationIDKey,
  title: string,
  fileName: string,
  previewURL: string,
  previewSpec: Types.PreviewSpec,
  outboxID: Types.OutboxID,
  inOrdinal: ?Types.Ordinal,
  errorReason: ?string,
  explodeTime?: number
) => {
  const lastOrdinal =
    state.chat2.messageOrdinals.get(conversationIDKey, I.List()).last() || Types.numberToOrdinal(0)
  const ordinal = !inOrdinal ? nextFractionalOrdinal(lastOrdinal) : inOrdinal
  const explodeInfo = explodeTime ? {exploding: true, explodingTime: Date.now() + explodeTime * 1000} : {}

  return makeMessageAttachment({
    ...explodeInfo,
    attachmentType: previewSpec.attachmentType,
    author: state.config.username || '',
    conversationIDKey,
    deviceName: '',
    deviceType: isMobile ? 'mobile' : 'desktop',
    errorReason: errorReason,
    fileName: fileName,
    id: Types.numberToMessageID(0),
    isCollapsed: false,
    ordinal: ordinal,
    outboxID: outboxID,
    previewHeight: previewSpec.height,
    previewURL: previewURL,
    previewWidth: previewSpec.width,
    showPlayButton: previewSpec.showPlayButton,
    submitState: 'pending',
    timestamp: Date.now(),
    title: title,
  })
}

export const getClientPrev = (state: TypedState, conversationIDKey: Types.ConversationIDKey) => {
  let clientPrev

  const mm = state.chat2.messageMap.get(conversationIDKey)
  if (mm) {
    // find last valid messageid we know about
    const goodOrdinal = state.chat2.messageOrdinals.get(conversationIDKey, I.OrderedSet()).findLast(o =>
      // $FlowIssue not going to fix this message resolution stuff now, they all have ids that we care about
      mm.getIn([o, 'id'])
    )

    if (goodOrdinal) {
      clientPrev = mm.getIn([goodOrdinal, 'id'])
    }
  }

  return clientPrev || 0
}

const imageFileNameRegex = /[^/]+\.(jpg|png|gif|jpeg|bmp)$/i
export const pathToAttachmentType = (path: string) => (imageFileNameRegex.test(path) ? 'image' : 'file')
export const isSpecialMention = (s: string) => ['here', 'channel', 'everyone'].includes(s)

export const specialMentions = ['here', 'channel', 'everyone']

export const mergeMessage = (old: ?Types.Message, m: Types.Message) => {
  if (!old) {
    return m
  }

  // only merge if its the same id and type
  if (old.id !== m.id || old.type !== m.type) {
    return m
  }

  // $FlowIssue doens't understand mergeWith
  return old.mergeWith((oldVal, newVal, key) => {
    if (key === 'mentionsAt' || key === 'reactions' || key === 'mentionsChannelName') {
      return oldVal.equals(newVal) ? oldVal : newVal
    } else if (key === 'text') {
      return oldVal.stringValue() === newVal.stringValue() ? oldVal : newVal
    }
    return newVal === oldVal ? oldVal : newVal
  }, m)
}

export const upgradeMessage = (old: Types.Message, m: Types.Message) => {
  const validUpgrade = (
    old: Types.MessageText | Types.MessageAttachment,
    m: Types.MessageText | Types.MessageAttachment
  ) => {
    if (old.submitState !== 'pending' && m.submitState === 'pending') {
      // we may be making sure we got our pending message in the thread view, but if we already
      // got the message, then don't blow it away with a pending version.
      return false
    }
    return true
  }
  if (old.type === 'text' && m.type === 'text') {
    if (!validUpgrade(old, m)) {
      return old
    }
    return (m.set('ordinal', old.ordinal): Types.MessageText)
  }
  if (old.type === 'attachment' && m.type === 'attachment') {
    if (!validUpgrade(old, m)) {
      return old
    }
    if (old.submitState === 'pending') {
      // we sent an attachment, service replied
      // with the real message. replace our placeholder but
      // hold on to the ordinal so it doesn't
      // jump in the conversation view
      // hold on to the previewURL so that we
      // don't show the gray box.
      return (m.merge({
        ordinal: old.ordinal,
        previewURL: old.previewURL,
      }): Types.MessageAttachment)
    }
    return (m.withMutations((ret: Types.MessageAttachment) => {
      // We got an attachment-uploaded message. Hold on to the old ID
      // because that's what the service expects to delete this message
      ret.set('id', old.id)
      ret.set('ordinal', old.ordinal)
      ret.set('downloadPath', old.downloadPath)
      if (old.previewURL && !m.previewURL) {
        ret.set('previewURL', old.previewURL)
      }
      if (old.transferState === 'remoteUploading') {
        ret.set('transferState', null)
      } else {
        ret.set('transferState', old.transferState)
      }
      ret.set('transferProgress', old.transferProgress)
    }): Types.MessageAttachment)
  }
  return m
}

export const enoughTimeBetweenMessages = (
  message: MessageTypes.Message,
  previous: ?MessageTypes.Message
): boolean =>
  Boolean(
    previous &&
      previous.timestamp &&
      message.timestamp &&
      message.timestamp - previous.timestamp > howLongBetweenTimestampsMs
  )

export const shouldShowPopup = (state: TypedState, message: Types.Message) => {
  switch (message.type) {
    case 'text':
    case 'attachment':
    case 'requestPayment':
      return true
    case 'sendPayment': {
      const paymentInfo = getPaymentMessageInfo(state, message)
      if (!paymentInfo || ['claimable', 'pending', 'canceled'].includes(paymentInfo.get('status'))) {
        return false
      }
      return true
    }
    default:
      return false
  }
}

export const messageExplodeDescriptions: Types.MessageExplodeDescription[] = [
  {seconds: 30, text: '30 seconds'},
  {seconds: 300, text: '5 minutes'},
  {seconds: 3600, text: '60 minutes'},
  {seconds: 3600 * 6, text: '6 hours'},
  {seconds: 86400, text: '24 hours'},
  {seconds: 86400 * 3, text: '3 days'},
  {seconds: 86400 * 7, text: '7 days'},
  {seconds: 0, text: 'Never explode (turn off)'},
].reverse()<|MERGE_RESOLUTION|>--- conflicted
+++ resolved
@@ -356,11 +356,7 @@
     isInherit: false,
     isTeam: false,
     membersType: 0,
-<<<<<<< HEAD
-    policy: RPCChatTypes.commonRetentionPolicyType.none,
-=======
     policy: null,
->>>>>>> 2eebaea9
     reactions: I.Map(),
     type: 'systemChangeRetention',
     user: '',
