// @flow
import AssetInput from '.'
import * as WalletsGen from '../../../actions/wallets-gen'
<<<<<<< HEAD
import {compose, connect, setDisplayName, type TypedState} from '../../../util/container'
import * as Route from '../../../actions/route-tree'
import * as Constants from '../../../constants/wallets'

const mapStateToProps = (state: TypedState) => {
  const currency = state.wallets.buildingPayment.currency
  const displayUnit = Constants.getCurrencyAndSymbol(state, currency)
  return {
    displayUnit,
    inputPlaceholder: currency && currency !== 'XLM' ? '0.00' : '0.0000000',
    bottomLabel: '', // TODO
    topLabel: '', // TODO
    value: state.wallets.buildingPayment.amount,
  }
}

const mapDispatchToProps = (dispatch: Dispatch) => ({
  refresh: () => dispatch(WalletsGen.createLoadDisplayCurrencies()),
  onChangeDisplayUnit: () => {
    dispatch(
      Route.navigateAppend([
        {
          props: {},
          selected: Constants.chooseAssetFormRouteKey,
        },
      ])
    )
  },
=======
import {compose, connect, setDisplayName} from '../../../util/container'

const mapStateToProps = state => ({
  displayUnit: state.wallets.buildingPayment.currency,
  inputPlaceholder: '0.00',
  bottomLabel: '', // TODO
  topLabel: '', // TODO
  value: state.wallets.buildingPayment.amount,
})

const mapDispatchToProps = (dispatch) => ({
  onChangeDisplayUnit: () => {}, // TODO
>>>>>>> 1689dc35
  onChangeAmount: (amount: string) => dispatch(WalletsGen.createSetBuildingAmount({amount})),
})

const mergeProps = (stateProps, dispatchProps, ownProps) => ({
  ...stateProps,
  ...dispatchProps,
  ...ownProps,
})

export default compose(
  connect(mapStateToProps, mapDispatchToProps, mergeProps),
  setDisplayName('AssetInput'),
)(AssetInput)<|MERGE_RESOLUTION|>--- conflicted
+++ resolved
@@ -1,12 +1,11 @@
 // @flow
 import AssetInput from '.'
 import * as WalletsGen from '../../../actions/wallets-gen'
-<<<<<<< HEAD
-import {compose, connect, setDisplayName, type TypedState} from '../../../util/container'
+import {compose, connect, setDisplayName} from '../../../util/container'
 import * as Route from '../../../actions/route-tree'
 import * as Constants from '../../../constants/wallets'
 
-const mapStateToProps = (state: TypedState) => {
+const mapStateToProps = state => {
   const currency = state.wallets.buildingPayment.currency
   const displayUnit = Constants.getCurrencyAndSymbol(state, currency)
   return {
@@ -18,7 +17,7 @@
   }
 }
 
-const mapDispatchToProps = (dispatch: Dispatch) => ({
+const mapDispatchToProps = dispatch => ({
   refresh: () => dispatch(WalletsGen.createLoadDisplayCurrencies()),
   onChangeDisplayUnit: () => {
     dispatch(
@@ -30,20 +29,7 @@
       ])
     )
   },
-=======
-import {compose, connect, setDisplayName} from '../../../util/container'
 
-const mapStateToProps = state => ({
-  displayUnit: state.wallets.buildingPayment.currency,
-  inputPlaceholder: '0.00',
-  bottomLabel: '', // TODO
-  topLabel: '', // TODO
-  value: state.wallets.buildingPayment.amount,
-})
-
-const mapDispatchToProps = (dispatch) => ({
-  onChangeDisplayUnit: () => {}, // TODO
->>>>>>> 1689dc35
   onChangeAmount: (amount: string) => dispatch(WalletsGen.createSetBuildingAmount({amount})),
 })
 
