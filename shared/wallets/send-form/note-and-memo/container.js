// @flow
import NoteAndMemo from '.'
import * as WalletsGen from '../../../actions/wallets-gen'
import {compose, connect, setDisplayName, type TypedState, type Dispatch} from '../../../util/container'
import HiddenString from '../../../util/hidden-string'

const mapStateToProps = (state: TypedState) => {
  const b = state.wallets.builtPayment
  return {
    memoError: b.publicMemoErrMsg.stringValue(),
    noteError: b.secretNoteErrMsg.stringValue(),
    toSelf: false, // TODO
  }
}

const mapDispatchToProps = (dispatch: Dispatch) => ({
  onChangePublicMemo: (publicMemo: string) =>
    dispatch(
      WalletsGen.createSetBuildingPublicMemo({
        publicMemo: new HiddenString(publicMemo),
      })
    ),
  onChangeSecretNote: (secretNote: string) =>
    dispatch(WalletsGen.createSetBuildingSecretNote({secretNote: new HiddenString(secretNote)})),
})

export default compose(
<<<<<<< HEAD
  connect(mapStateToProps, mapDispatchToProps, mergeProps),
  // $FlowIssue we're not sending anything
=======
  connect(mapStateToProps, mapDispatchToProps, (s, d, o) => ({...s, ...d, ...o})),
>>>>>>> 88815479
  setDisplayName('NoteAndMemo')
)(NoteAndMemo)<|MERGE_RESOLUTION|>--- conflicted
+++ resolved
@@ -25,11 +25,6 @@
 })
 
 export default compose(
-<<<<<<< HEAD
-  connect(mapStateToProps, mapDispatchToProps, mergeProps),
-  // $FlowIssue we're not sending anything
-=======
   connect(mapStateToProps, mapDispatchToProps, (s, d, o) => ({...s, ...d, ...o})),
->>>>>>> 88815479
   setDisplayName('NoteAndMemo')
 )(NoteAndMemo)