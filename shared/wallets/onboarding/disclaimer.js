// @flow
import * as React from 'react'
import * as Constants from '../../constants/wallets'
import * as Kb from '../../common-adapters'
import * as Styles from '../../styles'
import {WalletPopup} from '../common'
import {addTicker, removeTicker, type TickerID} from '../../util/second-timer'

type DisclaimerProps = {|
  acceptingDisclaimerDelay: boolean,
  onAcceptDisclaimer: () => void,
  onCheckDisclaimer: () => void,
  onNotNow: () => void,
|}

type DisclaimerState = {|
  secondsLeftAfterAccept: number,
  secondsLeftBeforeAccept: number,
|}

class Disclaimer extends React.Component<DisclaimerProps, DisclaimerState> {
  state = {secondsLeftAfterAccept: 6, secondsLeftBeforeAccept: 5}
  afterTimer: ?TickerID = null
  beforeTimer: ?TickerID = null

  afterTick = () => {
    this.setState({secondsLeftAfterAccept: this.state.secondsLeftAfterAccept - 1}, () => {
      if (this.state.secondsLeftAfterAccept === 0 && this.afterTimer) {
        removeTicker(this.afterTimer)
        this.props.onCheckDisclaimer()
      }
    })
  }

  beforeTick = () => {
    this.setState({secondsLeftBeforeAccept: this.state.secondsLeftBeforeAccept - 1}, () => {
      if (this.state.secondsLeftBeforeAccept === 0 && this.beforeTimer) {
        removeTicker(this.beforeTimer)
      }
    })
  }

  componentWillUnmount() {
    if (!__STORYBOOK__) {
      this.afterTimer && removeTicker(this.afterTimer)
      this.beforeTimer && removeTicker(this.beforeTimer)
    }
  }

  componentDidMount() {
    if (!__STORYBOOK__) {
      this.beforeTimer = addTicker(this.beforeTick)
    }
  }

  componentDidUpdate(prevProps: DisclaimerProps) {
    if (this.props.acceptingDisclaimerDelay && !prevProps.acceptingDisclaimerDelay) {
      // Start the after countdown
      this.afterTimer = addTicker(this.afterTick)
    }
  }
  render() {
    const afterLabel = `Opening your Wallet`.concat(
      this.state.secondsLeftAfterAccept ? ` (${this.state.secondsLeftAfterAccept})` : ''
    )
    const beforeLabel = 'Yes, I agree'.concat(
      this.state.secondsLeftBeforeAccept ? ` (${this.state.secondsLeftBeforeAccept})` : ''
    )
    const buttons = [
<<<<<<< HEAD
=======
      <Kb.WaitingButton
        style={Styles.collapseStyles([styles.buttonStyle, {backgroundColor: Styles.globalColors.white}])}
        waitingKey={Constants.acceptDisclaimerWaitingKey}
        disabled={this.state.secondsLeft > 0}
        key={0}
        fullWidth={true}
        type="Secondary"
        onClick={this.props.onAcceptDisclaimer}
        label={label}
        labelStyle={styles.labelStyle}
      />,
>>>>>>> a72068b9
      <Kb.Button
        disabled={this.props.acceptingDisclaimerDelay}
        style={styles.buttonStyle}
        key={2}
        fullWidth={true}
        type="SecondaryColoredBackground"
        onClick={this.props.onNotNow}
        label="Not now"
      />,
    ]

    buttons.unshift(
      this.props.acceptingDisclaimerDelay ? (
        <Kb.Button
          style={Styles.collapseStyles([styles.buttonStyle, {backgroundColor: Styles.globalColors.white}])}
          disabled={true}
          key={0}
          fullWidth={true}
          type="Secondary"
          onClick={this.props.onCheckDisclaimer}
          label={afterLabel}
        />
      ) : (
        <Kb.WaitingButton
          style={Styles.collapseStyles([styles.buttonStyle, {backgroundColor: Styles.globalColors.white}])}
          waitingKey={Constants.acceptDisclaimerWaitingKey}
          disabled={this.state.secondsLeftBeforeAccept > 0}
          key={1}
          fullWidth={true}
          type="Secondary"
          onClick={this.props.onAcceptDisclaimer}
          label={beforeLabel}
        />
      )
    )

    return (
      <WalletPopup
        bottomButtons={buttons}
        onExit={this.props.onNotNow}
        backButtonType="close"
        buttonBarDirection="column"
        containerStyle={styles.container}
        buttonBarStyle={styles.buttonBar}
      >
        <Kb.Box2 direction="vertical" fullWidth={true} centerChildren={true} />
        <Kb.Box2 direction="vertical" style={styles.header}>
          <Kb.Text type="Header" style={styles.headerText}>
            Almost done.
          </Kb.Text>
          <Kb.Text type="Header" style={styles.headerText}>
            It's important you read this.
          </Kb.Text>
        </Kb.Box2>

        <Kb.ScrollView style={styles.scrollView} contentContainerStyle={styles.scrollViewContentContainer}>
          <Kb.Text type="Body" style={styles.bodyText}>
            We believe Keybase can help make cryptocurrency usable for 2 reasons:
          </Kb.Text>

          <Kb.Text type="Body" style={Styles.collapseStyles([styles.bodyText, styles.bodyBullet])}>
            • we can make your Stellar private key sync with encryption across your devices, without exposing
            it to our servers. cool!
          </Kb.Text>

          <Kb.Text type="Body" style={Styles.collapseStyles([styles.bodyText, styles.bodyBullet])}>
            • we can help you send and receive crypto just by knowing usernames. You can say goodbye to ugly
            "addresses" you have to pass around insecurely.
          </Kb.Text>

          <Kb.Text type="Body" style={styles.bodyText}>
            And we believe Stellar is in{' '}
            <Kb.Text style={styles.bodyText} type="BodyItalic">
              a unique position
            </Kb.Text>{' '}
            to solve payments because:
          </Kb.Text>

          <Kb.Text type="Body" style={Styles.collapseStyles([styles.bodyText, styles.bodyBullet])}>
            • it's ultra fast and ultra cheap
          </Kb.Text>

          <Kb.Text type="Body" style={Styles.collapseStyles([styles.bodyText, styles.bodyBullet])}>
            • it natively understands currencies and tokens
          </Kb.Text>

          <Kb.Text type="Body" style={Styles.collapseStyles([styles.bodyText, styles.bodyBullet])}>
            • the network itself has a decentralized exchange built into it
          </Kb.Text>

          <Kb.Text type="Body" style={Styles.collapseStyles([styles.bodyText, styles.bodyBullet])}>
            • it doesn't burn more electricity than small nations
          </Kb.Text>

          <Kb.Text type="Body" style={Styles.collapseStyles([styles.bodyText, styles.bodyBullet])}>
            But there are a few things you must agree to understand before using Stellar on Keybase:
          </Kb.Text>

          <Kb.Text type="Body" style={styles.bodyText}>
            1. IT'S BRAND NEW AND YOU ARE AMONG ITS FIRST TESTERS. Seriously, don't race off and buy more
            cryptocurrency than you're willing to lose. And don't manage tokens in Keybase that you're not
            willing to lose. We could have an exploitable bug in an early release. You're using this app at
            your own risk.{' '}
            <Kb.Text type="BodyExtrabold" style={styles.bodyText}>
              Keybase will not reimburse for any lost cryptocurrency due to user error or Keybase error of any
              kind.
            </Kb.Text>
          </Kb.Text>

          <Kb.Text type="Body" style={styles.bodyText}>
            2. BY DESIGN, WE CAN'T RECOVER YOUR PRIVATE KEY. We don't actually hold your funds, we simply help
            you encrypt your keys. If you lose all your Keybase installs and paper keys, and if you haven't
            backed up your Stellar private key, you'll lose your Stellar account. Knowing your Keybase
            password is not enough info. Similarly, knowing your PGP private key isn't enough info. You must
            have access to a Keybase install (logged in as you) or Keybase paper key to recover your Stellar
            private key.
          </Kb.Text>

          <Kb.Text type="Body" style={styles.bodyText}>
            3. CRYPTOCURRENCY ISN'T REALLY ANONYMOUS. When you sign your first or "default" Stellar address
            into your signature chain on Keybase, you are announcing it publicly as a known address for you.
            Assume that all your transactions from that account are public. You can have as many Stellar
            accounts as you like in Keybase, but whenever you make one your default, that one is then
            announced as yours. Consider that data permanent.{' '}
          </Kb.Text>

          <Kb.Text type="Body" style={styles.bodyText}>
            4. DON'T "RESET" YOUR KEYBASE ACCOUNT. If you reset your Keybase account, that will let you
            recover your Keybase username, by killing all your keys. You'll lose your Stellar account in
            Keybase. So don't do a Keybase account reset unless you've backed up your Stellar private key(s).{' '}
          </Kb.Text>

          <Kb.Text type="Body" style={styles.bodyText}>
            5. AVOID SOCIAL ATTACKS. People may beg of thee for thine cryptocurrency. Pay attention to
            usernames, not photos and full names. Follow people on Keybase, so they turn green, which is a
            cryptographically signed action. And don't ever install software that other people send you, even
            if you trust those people. That software may be some kind of social worm. Keybase cannot be
            responsible for lost tokens due to bugs, hacks, or social attacks. Or anything else for that
            matter.{' '}
          </Kb.Text>

          <Kb.Text type="Body" style={styles.bodyText}>
            6. FINALLY HAVE FUN WHILE YOU CAN. Something is coming.
          </Kb.Text>
        </Kb.ScrollView>

        <Kb.Box style={styles.gradient} />
      </WalletPopup>
    )
  }
}

const styles = Styles.styleSheetCreate({
  bodyText: {
    color: Styles.globalColors.white,
    marginBottom: Styles.globalMargins.xsmall,
    textAlign: 'left',
  },
  bodyBullet: {
    marginBottom: Styles.globalMargins.tiny,
    marginLeft: Styles.globalMargins.tiny,
  },
  buttonBar: Styles.platformStyles({
    isElectron: {
      minHeight: 40,
    },
  }),
  buttonLabelStyle: {color: Styles.globalColors.purple},
  buttonStyle: {width: '100%'},
  container: {
    backgroundColor: Styles.globalColors.purple2,
    padding: Styles.globalMargins.medium,
  },
  gradient: Styles.platformStyles({
    isElectron: {
      backgroundImage: `linear-gradient(to bottom, ${Styles.globalColors.purple2_01}, ${
        Styles.globalColors.purple2
      })`,
      height: Styles.globalMargins.large,
      position: 'relative',
      top: -30,
      width: '100%',
    },
  }),
  header: {
    marginTop: Styles.globalMargins.small,
  },
  headerText: {
    color: Styles.globalColors.white,
  },
  labelStyle: {
    color: Styles.globalColors.purple,
  },
  scrollView: {
    marginBottom: 0,
    marginTop: Styles.globalMargins.small,
  },
  scrollViewContentContainer: Styles.platformStyles({
    common: {
      ...Styles.globalStyles.flexBoxColumn,
    },
    isElectron: {
      height: 300,
    },
  }),
})

export default Disclaimer<|MERGE_RESOLUTION|>--- conflicted
+++ resolved
@@ -67,20 +67,6 @@
       this.state.secondsLeftBeforeAccept ? ` (${this.state.secondsLeftBeforeAccept})` : ''
     )
     const buttons = [
-<<<<<<< HEAD
-=======
-      <Kb.WaitingButton
-        style={Styles.collapseStyles([styles.buttonStyle, {backgroundColor: Styles.globalColors.white}])}
-        waitingKey={Constants.acceptDisclaimerWaitingKey}
-        disabled={this.state.secondsLeft > 0}
-        key={0}
-        fullWidth={true}
-        type="Secondary"
-        onClick={this.props.onAcceptDisclaimer}
-        label={label}
-        labelStyle={styles.labelStyle}
-      />,
->>>>>>> a72068b9
       <Kb.Button
         disabled={this.props.acceptingDisclaimerDelay}
         style={styles.buttonStyle}
