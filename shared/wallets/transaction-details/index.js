--- conflicted
+++ resolved
@@ -21,12 +21,9 @@
   onLoadPaymentDetail: () => void,
   onViewTransaction?: () => void,
   publicMemo?: string,
-<<<<<<< HEAD
+  recipientAccountID: ?Types.AccountID,
   selectableText: boolean,
-=======
-  recipientAccountID: ?Types.AccountID,
   senderAccountID: Types.AccountID,
->>>>>>> 57e462f7
   status: Types.StatusSimplified,
   statusDetail: string,
   // A null timestamp means the transaction is still pending.
