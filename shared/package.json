{
  "name": "keybase",
  "version": "1.0.1",
  "description": "",
  "scripts": {
    "_helper": "yarn run _node desktop/yarn-helper",
    "_node": "cross-env-shell BABEL_ENV=yarn babel-node",
    "help": "yarn run _helper help",
    "lint": "yarn run lint-specific .",
    "lint-specific": "cd .. && shared/node_modules/.bin/eslint --quiet ",
    "local-visdiff": "yarn run _helper local-visdiff",
    "postinstall": "yarn run _helper postinstall",
    "prettier": "./node_modules/.bin/prettier --write ",
    "prettier-check": "git ls-files | grep \"\\.js\\(.flow\\)\\?\\$\" | xargs yarn run prettier --debug-check",
    "prettier-write-all": "yarn run _helper prettier-write-all",
    "render-screenshots": "yarn run _helper render-screenshots",
    "test": "cross-env-shell BABEL_ENV=test jest",
    "update-icon-constants": "yarn run _helper update-icon-constants",
    "update-icon-font": "yarn run _helper update-icon-font",
    "update-web-font": "yarn run _helper update-web-font",
    "update-protocol": "cd ../protocol && make clean && make && cd ../shared && yarn build-actions",
    "unused-assets": "yarn run _helper unused-assets",
    "build-treeshake": "yarn run _helper build-treeshake",
    "build-dev": "yarn run _helper build-dev",
    "build-emoji": "yarn run _node common-adapters/markdown/generate-emoji-parser.js",
    "build-prod": "yarn run _helper build-prod",
    "build-actions": "yarn run _node desktop/yarn-helper/action-creator-creator",
    "build-flow-stubs": "flow-typed create-stub",
    "update-flow-typed": "flow-typed update -s",
    "package": "yarn run _helper package",
    "hot-server": "yarn run _helper hot-server",
    "hot-server-dumb": "cross-env-shell DUMB=true yarn run _helper hot-server",
    "inject-code-prod": "yarn run _helper inject-code-prod",
    "inject-sourcemaps-prod": "yarn run _helper inject-sourcemaps-prod",
    "start": "yarn run _helper start",
    "start-cold": "yarn run _helper start-cold",
    "start-hot": "yarn run _helper start-hot",
    "start-prod": "yarn run _helper start-prod",
    "rn-start": "./react-native/packageAndBuild.sh",
    "rn-gobuild-ios": "./react-native/gobuild.sh ios",
    "rn-gobuild-android": "./react-native/gobuild.sh android",
    "rn-build-android": "rm -rf ./react-native/android/app/build && ./react-native/buildAndroid.sh",
    "rn-push-android": "./react-native/pushAndroid.sh",
    "rn-packager-wipe-cache": "watchman watch-del-all && rm -rf node_modules && yarn && node ./react-native/wipe-cache.js",
    "rn-test-ios": "xcodebuild test -project ./react-native/ios/Keybase.xcodeproj -scheme 'Keybase For Test' -destination 'platform=iOS Simulator,name=iPhone 6s,OS=9.3'",
    "rn-jsbuild-ios": "mkdir -p react-native/ios/dist && react-native bundle --platform ios --dev false --entry-file index.ios.js --bundle-output react-native/ios/dist/main.jsbundle --sourcemap-output react-native/ios/dist/main.jsbundle.sourcemap",
    "rn-jsbuild-android": "mkdir -p react-native/android/dist && react-native bundle --platform android --dev false --entry-file index.android.js --bundle-output react-native/android/dist/main.jsbundle --sourcemap-output react-native/android/dist/main.jsbundle.sourcemap",
    "storybook": "cross-env-shell BABEL_ENV=yarn start-storybook -s . -p 6006",
    "storybook-build": "cross-env-shell build-storybook -c .storybook -o .static-storybook",
    "rn-storybook": "cross-env-shell storybook start -p 7007",
    "build-storybook": "build-storybook",
    "modules": "yarn install --pure-lockfile --ignore-optional",
    "coverage-report": "flow-coverage-report --exclude-non-flow -o ./coverage -t text -t html",
    "coverage": "flow coverage --color ",
    "log-to-trace": "node desktop/yarn-helper/log-to-trace.js"
  },
  "flow-coverage-report": {
    "concurrentFiles": 50,
    "threshold": 10,
    "globIncludePatterns": [
      "**/*.js",
      "**/*.js.flow"
    ],
    "globExcludePatterns": [
      "node_modules/**",
      "markdown/parser.js",
      "__mocks__/**",
      "constants/types/rpc-*-gen.js",
      "desktop/webpack.config.babel.js",
      "libs/flow-interface.js.flow",
      "setupTestFrameworkScriptFile.js",
      "flow-typed/**",
      "desktop/dist/**",
      "coverage/**",
      "desktop/build/**"
    ],
    "flowCommandPath": "./node_modules/.bin/flow"
  },
  "jest": {
    "coverageDirectory": "./coverage",
    "modulePaths": [
      "<rootDir>/desktop/node_modules"
    ],
    "transformIgnorePatterns": [
      "node_modules/(?!universalify|fs-extra|react-redux|@storybook|lodash-es|react-navigation|@react-navigation/.*).+\\.js"
    ],
    "setupFiles": [],
    "setupTestFrameworkScriptFile": "<rootDir>/test/setupTestFrameworkScriptFile.js",
    "testPathIgnorePatterns": [
      "/node_modules/"
    ],
    "snapshotSerializers": [
      "jest-emotion"
    ],
    "timers": "fake",
    "testEnvironment": "jsdom",
    "moduleNameMapper": {
      "\\.(jpg|png|gif|ttf|css)$": "<rootDir>/__mocks__/file-mock.js",
      "react-list": "<rootDir>/__mocks__/react-list.js",
      "desktop/app/resolve-root": "<rootDir>/__mocks__/resolve-root.js",
      "react-redux": "<rootDir>/__mocks__/react-redux.js",
      "^electron$": "<rootDir>/__mocks__/electron.js",
      "hidden-string": "<rootDir>/__mocks__/hidden-string.js",
      "constants/platform": "<rootDir>/__mocks__/platform.js",
      "local-debug": "<rootDir>/__mocks__/local-debug.js",
      "feature-flags": "<rootDir>/__mocks__/feature-flags.js",
      "engine/saga$": "<rootDir>/__mocks__/engine-saga.js"
    },
    "moduleFileExtensions": [
      "js",
      "json",
      "jsx",
      "node",
      "desktop.js"
    ],
    "globals": {
      "__DEV__": true,
      "__STORYBOOK__": true,
      "__STORYSHOT__": true
    }
  },
  "config": {
    "electron_mirror": "https://kbelectron.keybase.pub/electron-download/v"
  },
  "keywords": [],
  "author": "",
  "license": "MIT",
  "private": true,
  "dependencies": {
    "@react-native-community/netinfo": "1.2.3",
    "@react-navigation/core": "3.4.0",
    "@react-navigation/native": "3.4.1",
    "base64-js": "1.3.0",
    "buffer": "5.2.1",
    "classnames": "2.2.6",
    "emoji-datasource": "4.1.0",
    "emoji-datasource-apple": "4.1.0",
    "emoji-mart": "2.9.2",
    "exif-js": "2.3.0",
    "framed-msgpack-rpc": "1.1.18",
    "iced-runtime": "1.0.3",
    "immutable": "4.0.0-rc.12",
    "lodash-es": "4.17.11",
    "lottie-react-native": "2.6.1",
    "lottie-react-web": "2.1.4",
    "memoize-one": "5.0.0",
    "menubar": "5.2.3",
    "moment": "2.23.0",
    "mousetrap": "1.6.2",
    "path-parse": "1.0.6",
    "purepack": "1.0.4",
    "qrcode-generator": "git://github.com/keybase/qrcode-generator#keybase-changes-off-140",
    "react": "16.8.3",
    "react-dom": "16.8.3",
    "react-gateway": "3.0.0",
    "react-list": "0.8.11",
    "react-measure": "2.2.2",
    "react-native": "0.59.6",
    "react-native-camera": "2.0.0",
    "react-native-contacts": "2.2.5",
    "react-native-fast-image": "5.1.1",
    "react-native-gesture-handler": "1.1.0",
    "react-native-image-picker": "git://github.com/keybase/react-native-image-picker#v0.27.1-with-keybase-fixes",
    "react-native-iphone-x-helper": "1.2.0",
    "react-native-mime-types": "2.2.1",
    "react-native-push-notification": "git://github.com/keybase/react-native-push-notification#keybase-fixes-off-311-fcm",
    "react-native-reanimated": "1.0.1",
    "react-native-screens": "1.0.0-alpha.22",
<<<<<<< HEAD
    "react-native-webview": "5.3.1",
=======
    "react-native-video": "4.4.1",
>>>>>>> cdc74a21
    "react-navigation": "git://github.com/keybase/react-navigation#keybase-fixes-off-beta-12",
    "react-redux": "7.0.3",
    "react-navigation-stack": "1.3.0",
    "react-navigation-tabs": "2.1.2",
    "react-spring": "7.2.0",
    "react-transition-group": "2.5.1",
    "react-virtualized-auto-sizer": "1.0.2",
    "react-waypoint": "8.1.0",
    "react-window": "1.5.0",
    "recompose": "0.30.0",
    "redux": "4.0.1",
    "redux-saga": "0.16.2",
    "rn-fetch-blob": "0.10.14",
    "shallowequal": "1.1.0",
    "simple-markdown": "0.4.4",
    "tlds": "1.203.1",
    "typedarray-to-buffer": "3.1.5",
    "url-parse": "1.4.4",
    "uuid": "3.3.2",
    "whatwg-url": "7.0.0"
  },
  "devDependencies": {
    "@babel/cli": "7.2.3",
    "@babel/core": "7.3.4",
    "@babel/generator": "7.3.4",
    "@babel/node": "7.2.2",
    "@babel/parser": "7.3.4",
    "@babel/plugin-proposal-class-properties": "7.3.4",
    "@babel/plugin-proposal-nullish-coalescing-operator": "7.2.0",
    "@babel/plugin-proposal-object-rest-spread": "7.3.4",
    "@babel/plugin-proposal-optional-catch-binding": "7.2.0",
    "@babel/plugin-proposal-optional-chaining": "7.2.0",
    "@babel/plugin-transform-flow-strip-types": "7.3.4",
    "@babel/preset-env": "7.3.4",
    "@babel/preset-react": "7.0.0",
    "@babel/runtime": "7.3.4",
    "@babel/types": "7.3.4",
    "@emotion/core": "10.0.9",
    "@emotion/native": "10.0.9",
    "@emotion/styled": "10.0.9",
    "@storybook/addon-actions": "5.0.1",
    "@storybook/addon-storyshots": "5.0.1",
    "@storybook/addons": "5.0.1",
    "@storybook/channels": "5.0.1",
    "@storybook/react": "5.0.1",
    "@storybook/react-native": "4.1.14",
    "@storybook/theming": "5.0.1",
    "babel-core": "7.0.0-bridge.0",
    "babel-eslint": "10.0.1",
    "babel-jest": "24.5.0",
    "babel-loader": "8.0.5",
    "cross-env": "5.2.0",
    "css-loader": "2.1.0",
    "del": "3.0.0",
    "electron": "4.1.0",
    "electron-packager": "13.0.1",
    "eslint": "5.12.0",
    "eslint-config-standard": "12.0.0",
    "eslint-config-standard-jsx": "6.0.2",
    "eslint-config-standard-react": "7.0.2",
    "eslint-plugin-babel": "5.3.0",
    "eslint-plugin-filenames": "1.3.2",
    "eslint-plugin-flowtype": "3.2.1",
    "eslint-plugin-import": "2.14.0",
    "eslint-plugin-node": "8.0.1",
    "eslint-plugin-promise": "4.0.1",
    "eslint-plugin-react": "7.12.3",
    "eslint-plugin-react-hooks": "1.6.0",
    "eslint-plugin-standard": "4.0.0",
    "file-loader": "3.0.1",
    "flow-bin": "0.90.0",
    "flow-typed": "2.5.1",
    "fs-extra": "7.0.1",
    "html-webpack-plugin": "3.2.0",
    "jest": "24.5.0",
    "jest-emotion": "10.0.6",
    "json5": "2.1.0",
    "klaw-sync": "6.0.0",
    "metro-react-native-babel-preset": "0.53.1",
    "minimist": "1.2.0",
    "msgpack": "git://github.com/keybase/nullModule",
    "net": "git://github.com/keybase/nullModule",
    "null-loader": "0.1.1",
    "pegjs": "0.10.0",
    "prettier": "1.15.3",
    "randexp": "0.5.3",
    "react-hot-loader": "4.6.3",
    "react-test-renderer": "16.8.3",
    "redux-logger": "3.0.6",
    "style-loader": "0.23.1",
    "terser-webpack-plugin": "1.2.1",
    "tls": "git://github.com/keybase/nullModule",
    "webpack": "4.28.2",
    "webpack-cli": "3.2.1",
    "webpack-dashboard": "2.0.0",
    "webpack-dev-server": "3.1.14",
    "webpack-merge": "4.2.1"
  },
  "optionalDependencies": {
    "regedit": "2.2.7",
    "webfonts-generator": "0.4.0"
  },
  "resolutions": {
    "**/lottie-react-web/**/minimatch": "3.0.4",
    "**/lottie-react-web/**/lodash": "4.17.11",
    "**/@babel/cli": "7.2.3",
    "**/@babel/core": "7.3.4",
    "**/@babel/node": "7.2.2",
    "**/@babel/plugin-proposal-class-properties": "7.3.4",
    "**/@babel/plugin-proposal-nullish-coalescing-operator": "7.2.0",
    "**/@babel/plugin-proposal-object-rest-spread": "7.3.4",
    "**/@babel/plugin-proposal-optional-catch-binding": "7.2.0",
    "**/@babel/plugin-proposal-optional-chaining": "7.2.0",
    "**/@babel/plugin-transform-flow-strip-types": "7.3.4",
    "**/@babel/parser": "7.3.4",
    "**/@babel/plugin-transform-async-to-generator": "7.3.4",
    "**/@babel/plugin-transform-block-scoping": "7.3.4",
    "**/@babel/plugin-transform-destructuring": "7.3.2",
    "**/@babel/plugin-transform-regenerator": "7.3.4",
    "**/@babel/traverse": "7.3.4",
    "**/@babel/helper-replace-supers": "7.3.4",
    "**/@babel/plugin-transform-classes": "7.3.4",
    "**/@babel/generator": "7.3.4",
    "**/@babel/preset-env": "7.3.4",
    "**/@babel/preset-react": "7.0.0",
    "**/@babel/runtime": "7.3.4",
    "**/@babel/types": "7.3.4",
    "babel-core": "7.0.0-bridge.0",
    "**/node-gyp/tar": "4.4.8"
  }
}<|MERGE_RESOLUTION|>--- conflicted
+++ resolved
@@ -166,11 +166,8 @@
     "react-native-push-notification": "git://github.com/keybase/react-native-push-notification#keybase-fixes-off-311-fcm",
     "react-native-reanimated": "1.0.1",
     "react-native-screens": "1.0.0-alpha.22",
-<<<<<<< HEAD
     "react-native-webview": "5.3.1",
-=======
     "react-native-video": "4.4.1",
->>>>>>> cdc74a21
     "react-navigation": "git://github.com/keybase/react-navigation#keybase-fixes-off-beta-12",
     "react-redux": "7.0.3",
     "react-navigation-stack": "1.3.0",
