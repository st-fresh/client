--- conflicted
+++ resolved
@@ -92,12 +92,9 @@
                         new LottiePackage(),
                         new RNGestureHandlerPackage(),
                         new RNScreensPackage(),
-<<<<<<< HEAD
                         new NetInfoPackage(),
-                        new RNCWebViewPackage()
-=======
+                        new RNCWebViewPackage(),
                         new ReanimatedPackage()
->>>>>>> 5694840b
                 );
             }
 
@@ -114,12 +111,9 @@
                     new LottiePackage(),
                     new RNGestureHandlerPackage(),
                     new RNScreensPackage(),
-<<<<<<< HEAD
                     new NetInfoPackage(),
-                    new RNCWebViewPackage()
-=======
+                    new RNCWebViewPackage(),
                     new ReanimatedPackage()
->>>>>>> 5694840b
             );
         }
         @Override
