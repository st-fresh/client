--- conflicted
+++ resolved
@@ -8,12 +8,7 @@
 
 /* Begin PBXBuildFile section */
 		0044E59D1BCD7CEA008EF7EE /* LaunchScreen.storyboard in Resources */ = {isa = PBXBuildFile; fileRef = 0044E59C1BCD7CEA008EF7EE /* LaunchScreen.storyboard */; };
-<<<<<<< HEAD
 		12F4B45D43FA443E93CC4D30 /* libRNScreens.a in Frameworks */ = {isa = PBXBuildFile; fileRef = 1EBD58D856E94E219F42802B /* libRNScreens.a */; };
-		272DA236209C3D9F002CE7A6 /* OpenSans-ExtraBold.ttf in Resources */ = {isa = PBXBuildFile; fileRef = 272DA208209C3D9F002CE7A6 /* OpenSans-ExtraBold.ttf */; };
-		272DA237209C3D9F002CE7A6 /* OpenSans-ExtraBold.ttf in Resources */ = {isa = PBXBuildFile; fileRef = 272DA208209C3D9F002CE7A6 /* OpenSans-ExtraBold.ttf */; };
-=======
->>>>>>> 46d6c43e
 		2746CFFA1E9884BD00E579B0 /* libresolv.tbd in Frameworks */ = {isa = PBXBuildFile; fileRef = 274AFB721E972F5300615A64 /* libresolv.tbd */; };
 		279FB5A02139AB6A005E4864 /* ShareViewController.m in Sources */ = {isa = PBXBuildFile; fileRef = 279FB59F2139AB6A005E4864 /* ShareViewController.m */; };
 		279FB5A32139AB6A005E4864 /* MainInterface.storyboard in Resources */ = {isa = PBXBuildFile; fileRef = 279FB5A12139AB6A005E4864 /* MainInterface.storyboard */; };
@@ -33,9 +28,7 @@
 		375CA6651FFD40D300210B11 /* Storybook.m in Sources */ = {isa = PBXBuildFile; fileRef = 375CA6641FFD40D300210B11 /* Storybook.m */; };
 		3791A8A120C71DC0001C2E86 /* PushPrompt.m in Sources */ = {isa = PBXBuildFile; fileRef = 3791A8A020C71DC0001C2E86 /* PushPrompt.m */; };
 		3791A8A320C71FE6001C2E86 /* UserNotifications.framework in Frameworks */ = {isa = PBXBuildFile; fileRef = 3791A8A220C71FE6001C2E86 /* UserNotifications.framework */; };
-<<<<<<< HEAD
 		8828A757521849ACB90150D0 /* libRNGestureHandler.a in Frameworks */ = {isa = PBXBuildFile; fileRef = 9B47606285394777AF241164 /* libRNGestureHandler.a */; };
-=======
 		664073EB220A0B70009B2ED7 /* SourceCodePro-Semibold.ttf in Resources */ = {isa = PBXBuildFile; fileRef = 664073E9220A0B70009B2ED7 /* SourceCodePro-Semibold.ttf */; };
 		664073EC220A0B70009B2ED7 /* SourceCodePro-Medium.ttf in Resources */ = {isa = PBXBuildFile; fileRef = 664073EA220A0B70009B2ED7 /* SourceCodePro-Medium.ttf */; };
 		665BAD142209FC4D00E3CC93 /* keybase-medium.otf in Resources */ = {isa = PBXBuildFile; fileRef = 665BAD0E2209FC4D00E3CC93 /* keybase-medium.otf */; };
@@ -44,7 +37,6 @@
 		665BAD172209FC4D00E3CC93 /* keybase-medium-italic.otf in Resources */ = {isa = PBXBuildFile; fileRef = 665BAD112209FC4D00E3CC93 /* keybase-medium-italic.otf */; };
 		665BAD182209FC4D00E3CC93 /* keybase-semibold-italic.otf in Resources */ = {isa = PBXBuildFile; fileRef = 665BAD122209FC4D00E3CC93 /* keybase-semibold-italic.otf */; };
 		665BAD192209FC4D00E3CC93 /* keybase-bold.otf in Resources */ = {isa = PBXBuildFile; fileRef = 665BAD132209FC4D00E3CC93 /* keybase-bold.otf */; };
->>>>>>> 46d6c43e
 		A90CD4A81FCE1D0B00F97901 /* NativeLogger.m in Sources */ = {isa = PBXBuildFile; fileRef = A90CD4A61FCE1D0A00F97901 /* NativeLogger.m */; };
 		A969A40A1CF65C9C00F273F2 /* LogSend.m in Sources */ = {isa = PBXBuildFile; fileRef = A969A4091CF65C9C00F273F2 /* LogSend.m */; };
 		A9BB30DF1E6A274900E713E5 /* libRCTCameraRoll.a in Frameworks */ = {isa = PBXBuildFile; fileRef = A9BB30C51E6A273A00E713E5 /* libRCTCameraRoll.a */; };
@@ -502,11 +494,7 @@
 		00E356F21AD99517003FC87E /* KeybaseTests.m */ = {isa = PBXFileReference; lastKnownFileType = sourcecode.c.objc; path = KeybaseTests.m; sourceTree = "<group>"; };
 		0F50E60CFE3C4C26BAB60DFC /* LottieReactNative.xcodeproj */ = {isa = PBXFileReference; explicitFileType = undefined; fileEncoding = 9; includeInIndex = 0; lastKnownFileType = "wrapper.pb-project"; name = LottieReactNative.xcodeproj; path = "../../node_modules/lottie-react-native/src/ios/LottieReactNative.xcodeproj"; sourceTree = "<group>"; };
 		13B07F961A680F5B00A75B9A /* Keybase.app */ = {isa = PBXFileReference; explicitFileType = wrapper.application; includeInIndex = 0; path = Keybase.app; sourceTree = BUILT_PRODUCTS_DIR; };
-<<<<<<< HEAD
 		1EBD58D856E94E219F42802B /* libRNScreens.a */ = {isa = PBXFileReference; explicitFileType = undefined; fileEncoding = 9; includeInIndex = 0; lastKnownFileType = archive.ar; path = libRNScreens.a; sourceTree = "<group>"; };
-		272DA208209C3D9F002CE7A6 /* OpenSans-ExtraBold.ttf */ = {isa = PBXFileReference; lastKnownFileType = file; path = "OpenSans-ExtraBold.ttf"; sourceTree = "<group>"; };
-=======
->>>>>>> 46d6c43e
 		274AFB721E972F5300615A64 /* libresolv.tbd */ = {isa = PBXFileReference; lastKnownFileType = "sourcecode.text-based-dylib-definition"; name = libresolv.tbd; path = usr/lib/libresolv.tbd; sourceTree = SDKROOT; };
 		279FB59C2139AB6A005E4864 /* KeybaseShare.appex */ = {isa = PBXFileReference; explicitFileType = "wrapper.app-extension"; includeInIndex = 0; path = KeybaseShare.appex; sourceTree = BUILT_PRODUCTS_DIR; };
 		279FB59E2139AB6A005E4864 /* ShareViewController.h */ = {isa = PBXFileReference; lastKnownFileType = sourcecode.c.h; path = ShareViewController.h; sourceTree = "<group>"; };
@@ -533,10 +521,8 @@
 		3791A8A020C71DC0001C2E86 /* PushPrompt.m */ = {isa = PBXFileReference; lastKnownFileType = sourcecode.c.objc; path = PushPrompt.m; sourceTree = "<group>"; };
 		3791A8A220C71FE6001C2E86 /* UserNotifications.framework */ = {isa = PBXFileReference; lastKnownFileType = wrapper.framework; name = UserNotifications.framework; path = System/Library/Frameworks/UserNotifications.framework; sourceTree = SDKROOT; };
 		6266E16BBFF8461CAF2DDCB9 /* RCTContacts.xcodeproj */ = {isa = PBXFileReference; explicitFileType = undefined; fileEncoding = 9; includeInIndex = 0; lastKnownFileType = "wrapper.pb-project"; name = RCTContacts.xcodeproj; path = "../../node_modules/react-native-contacts/ios/RCTContacts.xcodeproj"; sourceTree = "<group>"; };
-<<<<<<< HEAD
 		8D1F643AB3B646C08A6F2B7E /* RNScreens.xcodeproj */ = {isa = PBXFileReference; explicitFileType = undefined; fileEncoding = 9; includeInIndex = 0; lastKnownFileType = "wrapper.pb-project"; name = RNScreens.xcodeproj; path = "../../node_modules/react-native-screens/ios/RNScreens.xcodeproj"; sourceTree = "<group>"; };
 		9B47606285394777AF241164 /* libRNGestureHandler.a */ = {isa = PBXFileReference; explicitFileType = undefined; fileEncoding = 9; includeInIndex = 0; lastKnownFileType = archive.ar; path = libRNGestureHandler.a; sourceTree = "<group>"; };
-=======
 		664073E9220A0B70009B2ED7 /* SourceCodePro-Semibold.ttf */ = {isa = PBXFileReference; lastKnownFileType = file; path = "SourceCodePro-Semibold.ttf"; sourceTree = "<group>"; };
 		664073EA220A0B70009B2ED7 /* SourceCodePro-Medium.ttf */ = {isa = PBXFileReference; lastKnownFileType = file; path = "SourceCodePro-Medium.ttf"; sourceTree = "<group>"; };
 		665BAD0E2209FC4D00E3CC93 /* keybase-medium.otf */ = {isa = PBXFileReference; lastKnownFileType = file; path = "keybase-medium.otf"; sourceTree = "<group>"; };
@@ -545,7 +531,6 @@
 		665BAD112209FC4D00E3CC93 /* keybase-medium-italic.otf */ = {isa = PBXFileReference; lastKnownFileType = file; path = "keybase-medium-italic.otf"; sourceTree = "<group>"; };
 		665BAD122209FC4D00E3CC93 /* keybase-semibold-italic.otf */ = {isa = PBXFileReference; lastKnownFileType = file; path = "keybase-semibold-italic.otf"; sourceTree = "<group>"; };
 		665BAD132209FC4D00E3CC93 /* keybase-bold.otf */ = {isa = PBXFileReference; lastKnownFileType = file; path = "keybase-bold.otf"; sourceTree = "<group>"; };
->>>>>>> 46d6c43e
 		A76C0DB4F73E4C83A1521058 /* FastImage.xcodeproj */ = {isa = PBXFileReference; explicitFileType = undefined; fileEncoding = 9; includeInIndex = 0; lastKnownFileType = "wrapper.pb-project"; name = FastImage.xcodeproj; path = "../../node_modules/react-native-fast-image/ios/FastImage.xcodeproj"; sourceTree = "<group>"; };
 		A90CD4A61FCE1D0A00F97901 /* NativeLogger.m */ = {isa = PBXFileReference; fileEncoding = 4; lastKnownFileType = sourcecode.c.objc; path = NativeLogger.m; sourceTree = "<group>"; };
 		A90CD4A71FCE1D0A00F97901 /* NativeLogger.h */ = {isa = PBXFileReference; fileEncoding = 4; lastKnownFileType = sourcecode.c.h; path = NativeLogger.h; sourceTree = "<group>"; };
