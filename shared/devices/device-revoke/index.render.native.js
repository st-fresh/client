// @flow
import React from 'react'
import type {IconType} from '../../common-adapters/icon'
import type {Props} from './index.render'
import {Confirm, Box, Text, Icon} from '../../common-adapters'
import {globalColors, globalMargins, globalStyles} from '../../styles'

const Render = ({name, type, deviceID, currentDevice, onSubmit, onCancel, endangeredTLFs}: Props) => {
  const icon: IconType = {
    'mobile': 'icon-phone-bw-revoke-64',
    'desktop': 'icon-computer-bw-revoke-64',
    'backup': 'icon-paper-key-revoke-64',
  }[type]

  const header = (
    <Box style={styleIcon}>
      <Icon type={icon} />
<<<<<<< HEAD
      <Text type='Body' style={styleName}>{name}</Text>
=======
      <Text type='BodyBig' style={stylesName}>{name}</Text>
>>>>>>> aaaef0bf
    </Box>
  )

  const body = (
    <Box>
      <Box style={styleHeader}>
        <Text type='BodySemibold' style={styleText}>Are you sure you want to revoke {currentDevice ? 'your current device' : name}?</Text>
      </Box>

      {endangeredTLFs.length > 0 &&
        <Box>
          <Box>
            <Text type='BodySmallSemibold' style={styleText}>You may lose access to these folders forever:</Text>
          </Box>

          <Box style={styleDevicesContainer}>
            {endangeredTLFs.map(tlf => (
              <Box key={tlf.name} style={styleTLF}>
                <Text type='BodySemibold' style={styleText}>• {tlf.name}</Text>
              </Box>
            ))}
          </Box>
        </Box>
      }
    </Box>
  )

  return <Confirm theme='public' danger={true} header={header} body={body} submitLabel='Yes, delete it' onSubmit={() => onSubmit({deviceID, name, currentDevice})} onCancel={onCancel} />
}

const styleHeader = {
  marginBottom: globalMargins.tiny,
}

const styleTLF = {
  marginTop: globalMargins.tiny,
  marginBottom: globalMargins.small,
}

const styleText = {
  textAlign: 'center',
}

const styleIcon = {
  ...globalStyles.flexBoxColumn,
  alignItems: 'center',
}

const styleName = {
  textDecorationLine: 'line-through',
  color: globalColors.red,
  fontStyle: 'italic',
  marginTop: 4,
}

const styleDevicesContainer = {
  ...globalStyles.flexBoxColumn,
  alignItems: 'flex-start',
  height: 200,
  width: 300,
  backgroundColor: globalColors.lightGrey,
  alignSelf: 'center',
  marginTop: globalMargins.small,
  marginBottom: globalMargins.small,
  padding: globalMargins.small,
}

export default Render<|MERGE_RESOLUTION|>--- conflicted
+++ resolved
@@ -15,11 +15,7 @@
   const header = (
     <Box style={styleIcon}>
       <Icon type={icon} />
-<<<<<<< HEAD
-      <Text type='Body' style={styleName}>{name}</Text>
-=======
       <Text type='BodyBig' style={stylesName}>{name}</Text>
->>>>>>> aaaef0bf
     </Box>
   )
 
