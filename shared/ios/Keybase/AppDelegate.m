--- conflicted
+++ resolved
@@ -154,13 +154,8 @@
       NSString* pushID = [notification[@"p"] objectAtIndex:0];
       // This always tries to unbox the notification and adds a plaintext
       // notification if displayPlaintext is set.
-<<<<<<< HEAD
-      KeybaseHandleBackgroundNotification(convID, body, membersType, displayPlaintext,
-                                          messageID, pushID, badgeCount, unixTime, soundName, pusher, &err);
-=======
       KeybaseHandleBackgroundNotification(convID, body, @"", sender, membersType, displayPlaintext,
             messageID, pushID, badgeCount, unixTime, soundName, pusher, &err);
->>>>>>> b660e9f3
       if (err != nil) {
         NSLog(@"Failed to handle in engine: %@", err);
       }
