// @flow
// Inside tracker we use an embedded Avatar which is connected. This assumes its connected and uses immutable stuff.
// We convert the over-the-wire plain json to immutable in the remote-store helper
import * as ConfigGen from '../actions/config-gen'
import * as Chat2Gen from '../actions/chat2-gen'
import * as ProfileGen from '../actions/profile-gen'
import * as TeamsGen from '../actions/teams-gen'
import * as TrackerGen from '../actions/tracker-gen'
import Tracker from './index.desktop'
import {
  branch,
  remoteConnect,
  compose,
  lifecycle,
  renderNothing,
  withStateHandlers,
  type Dispatch,
} from '../util/container'

// Props are handled by remote-proxy.desktop.js
const mapDispatchToProps = (dispatch: Dispatch, {teamname}) => ({
  _checkRequestedAccess: (teamname: string) => dispatch(TeamsGen.createCheckRequestedAccess({teamname})),
  _loadTeams: () => dispatch(TeamsGen.createGetTeams()),
  _onChat: (username: string) => {
    dispatch(ConfigGen.createShowMain())
    dispatch(Chat2Gen.createPreviewConversation({participants: [username], reason: 'tracker'}))
  },
  _onClickAvatar: (username: string) =>
    dispatch(ProfileGen.createOnClickAvatar({openWebsite: true, username})),
  _onClose: (username: string) => dispatch(TrackerGen.createOnClose({username})),
  _onFollow: (username: string) => dispatch(TrackerGen.createFollow({username})),
  _onIgnore: (username: string) => dispatch(TrackerGen.createIgnore({username})),
  onJoinTeam: (teamname: string) => dispatch(TeamsGen.createJoinTeam({teamname})),
  _onRefollow: (username: string) => dispatch(TrackerGen.createRefollow({username})),
  _onRetry: (username: string) => dispatch(TrackerGen.createGetProfile({ignoreCache: true, username})),
  _onSetTeamJoinError: (error: string) => dispatch(TeamsGen.createSetTeamJoinError({error})),
  _onSetTeamJoinSuccess: (success: boolean) =>
    dispatch(TeamsGen.createSetTeamJoinSuccess({success, teamname: ''})),
  _onUnfollow: (username: string) => dispatch(TrackerGen.createUnfollow({username})),
  _onUserClick: (username: string) =>
    dispatch(TrackerGen.createGetProfile({username, ignoreCache: true, forceDisplay: true})),
  _onUpdateSelectedTeam: (selectedTeam: string, username: string) =>
    dispatch(TrackerGen.createUpdateSelectedTeam({selectedTeam, username})),
})

const mergeProps = (stateProps, dispatchProps, ownProps) => ({
  ...stateProps,
  ...dispatchProps,
  ...ownProps,
  onChat: () => dispatchProps._onChat(stateProps.username),
  onClickAvatar: () => dispatchProps._onClickAvatar(stateProps.username),
  onClose: () => dispatchProps._onClose(stateProps.username),
  onFollow: () => dispatchProps._onFollow(stateProps.username),
  onIgnore: () => dispatchProps._onIgnore(stateProps.username),
  onRefollow: () => dispatchProps._onRefollow(stateProps.username),
  onRetry: stateProps.errorMessage ? () => dispatchProps._onRetry(stateProps.username) : null,
  onUnfollow: () => dispatchProps._onUnfollow(stateProps.username),
  onUserClick: (username: string) => dispatchProps._onUserClick(username),
  onUpdateSelectedTeam: (selectedTeam: string) =>
    dispatchProps._onUpdateSelectedTeam(selectedTeam, stateProps.username),
})

export default compose(
  withStateHandlers(
    {selectedTeamRect: null},
    {onSetSelectedTeamRect: () => selectedTeamRect => ({selectedTeamRect})}
  ),
  remoteConnect(s => s, mapDispatchToProps, mergeProps),
<<<<<<< HEAD
  branch(props => !props.username, renderNothing),
=======
  branch(props => !props.nonUser && !props.username, renderNothing),
>>>>>>> 88815479
  lifecycle({
    componentDidMount() {
      this.props._onSetTeamJoinError('')
      this.props._onSetTeamJoinSuccess(false)
      this.props._loadTeams()
    },
  })
)(Tracker)<|MERGE_RESOLUTION|>--- conflicted
+++ resolved
@@ -66,11 +66,7 @@
     {onSetSelectedTeamRect: () => selectedTeamRect => ({selectedTeamRect})}
   ),
   remoteConnect(s => s, mapDispatchToProps, mergeProps),
-<<<<<<< HEAD
-  branch(props => !props.username, renderNothing),
-=======
   branch(props => !props.nonUser && !props.username, renderNothing),
->>>>>>> 88815479
   lifecycle({
     componentDidMount() {
       this.props._onSetTeamJoinError('')
