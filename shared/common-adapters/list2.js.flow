--- conflicted
+++ resolved
@@ -10,13 +10,9 @@
     index: number,
     item: Item
   ) => {|
-<<<<<<< HEAD
-=======
     index: number,
->>>>>>> 2eebaea9
     length: number,
     offset: number,
-    index: number,
   |},
   type: 'variable',
 }
