import React, {Component} from 'react'
import openURL from '../util/open-url'
import {fontSizeToSizeStyle, lineClamp, metaData} from './text.meta.native'
import * as Styles from '../styles'
import shallowEqual from 'shallowequal'
import {NativeClipboard, NativeText, NativeStyleSheet, NativeAlert} from './native-wrappers.native'
import {Props, TextType} from './text'

const modes = ['positive', 'negative']

<<<<<<< HEAD
const styleMap = Object.keys(metaData()).reduce(
  (map, type: TextType) => {
    const meta = metaData()[type]
=======
const styleMap = Object.keys(metaData).reduce<{[key: string]: Styles.StylesCrossPlatform}>(
  (map, type) => {
    const meta = metaData[type as TextType]
>>>>>>> defd5119
    modes.forEach(mode => {
      map[`${type}:${mode}`] = {
        ...fontSizeToSizeStyle(meta.fontSize),
        color: meta.colorForBackground[mode] || Styles.globalColors.black,
        ...meta.styleOverride,
      }
    })
    return map
  },
  {
    center: {textAlign: 'center'},
  }
)

// TODO fix dark mode
const styles = NativeStyleSheet.create(styleMap)

// Init common styles for perf

class Text extends Component<Props> {
  static defaultProps = {
    allowFontScaling: false,
  }
  _nativeText: any

  highlightText() {
    // ignored
  }

  focus() {
    if (this._nativeText) {
      this._nativeText.focus()
    }
  }

  _urlClick = () => {
    this.props.onClickURL && openURL(this.props.onClickURL)
  }

  _urlCopy = (url: string | null) => {
    if (!url) return
    NativeClipboard.setString(url)
  }

  _urlChooseOption = () => {
    const url = this.props.onLongPressURL
    if (!url) return
    NativeAlert.alert('', url, [
      {style: 'cancel', text: 'Cancel'},
      {onPress: () => openURL(url), text: 'Open Link'},
      {onPress: () => this._urlCopy(url), text: 'Copy Link'},
    ])
  }

  shouldComponentUpdate(nextProps: Props): boolean {
    return !shallowEqual(this.props, nextProps, (obj, oth, key) => {
      if (key === 'style') {
        return shallowEqual(obj, oth)
      } else if (key === 'children' && this.props.plainText && nextProps.plainText) {
        // child will be plain text
        return shallowEqual(obj, oth)
      }
      return undefined
    })
  }

  render() {
    const baseStyle = styles[`${this.props.type}:${this.props.negative ? 'negative' : 'positive'}`]
    const dynamicStyle = this.props.negative
      ? _getStyle(
          this.props.type,
          this.props.negative,
          this.props.lineClamp,
          !!this.props.onClick,
          !!this.props.underline
        )
      : {}

    let style
    if (!Object.keys(dynamicStyle).length) {
      style =
        this.props.style || this.props.center
          ? [baseStyle, this.props.center && styles.center, this.props.style]
          : baseStyle
    } else {
      style = [baseStyle, dynamicStyle, this.props.center && styles.center, this.props.style]
    }

    const onPress =
      this.props.onClick ||
      (this.props.onClickURL ? this._urlClick : undefined) ||
      // If selectable and there isn't already an onClick handler,
      // make a dummy one so that it shows the selection (on iOS).
      (this.props.selectable ? () => {} : undefined)

    const onLongPress =
      this.props.onLongPress || (this.props.onLongPressURL ? this._urlChooseOption : undefined)

    return (
      <NativeText
        ref={ref => {
          this._nativeText = ref
        }}
        selectable={this.props.selectable}
        textBreakStrategy={this.props.textBreakStrategy}
        style={style}
        {...lineClamp(this.props.lineClamp || undefined, this.props.ellipsizeMode || undefined)}
        onPress={onPress}
        onLongPress={onLongPress}
        allowFontScaling={this.props.allowFontScaling}
      >
        {this.props.children}
      </NativeText>
    )
  }
}

// external things call this so leave the original alone
function _getStyle(
  type: TextType,
  negative?: boolean,
  _?: number | null,
  __?: boolean | null,
  // @ts-ignore the order of these parameters because this is used in a lot
  // of places
  forceUnderline: boolean
) {
  if (!negative) {
    return forceUnderline ? {textDecorationLine: 'underline'} : {}
  }
  // negative === true
  const meta = metaData()[type]
  const colorStyle = {color: meta.colorForBackground.negative}
  const textDecoration = meta.isLink ? {textDecorationLine: 'underline'} : {}

  return {
    ...colorStyle,
    ...textDecoration,
  }
}
<<<<<<< HEAD
function getStyle(
  type: TextType,
  negative?: boolean,
  lineClampNum?: number | null,
  clickable?: boolean | null
) {
  const meta = metaData()[type]
=======
function getStyle(type: TextType, negative?: boolean, _?: number | null, __?: boolean | null) {
  const meta = metaData[type]
>>>>>>> defd5119
  const sizeStyle = fontSizeToSizeStyle(meta.fontSize)
  const colorStyle = {color: meta.colorForBackground[negative ? 'negative' : 'positive']}
  const textDecoration = meta.isLink && negative ? {textDecorationLine: 'underline'} : {}

  return {
    ...sizeStyle,
    ...colorStyle,
    ...textDecoration,
    ...meta.styleOverride,
  }
}

export default Text
export {getStyle}
export {Text as TextMixed}
export {allTextTypes} from './text.shared'<|MERGE_RESOLUTION|>--- conflicted
+++ resolved
@@ -8,15 +8,9 @@
 
 const modes = ['positive', 'negative']
 
-<<<<<<< HEAD
-const styleMap = Object.keys(metaData()).reduce(
-  (map, type: TextType) => {
-    const meta = metaData()[type]
-=======
-const styleMap = Object.keys(metaData).reduce<{[key: string]: Styles.StylesCrossPlatform}>(
+const styleMap = Object.keys(metaData()).reduce<{[key: string]: Styles.StylesCrossPlatform}>(
   (map, type) => {
-    const meta = metaData[type as TextType]
->>>>>>> defd5119
+    const meta = metaData()[type as TextType]
     modes.forEach(mode => {
       map[`${type}:${mode}`] = {
         ...fontSizeToSizeStyle(meta.fontSize),
@@ -26,9 +20,7 @@
     })
     return map
   },
-  {
-    center: {textAlign: 'center'},
-  }
+  {center: {textAlign: 'center'}}
 )
 
 // TODO fix dark mode
@@ -157,18 +149,8 @@
     ...textDecoration,
   }
 }
-<<<<<<< HEAD
-function getStyle(
-  type: TextType,
-  negative?: boolean,
-  lineClampNum?: number | null,
-  clickable?: boolean | null
-) {
+function getStyle(type: TextType, negative?: boolean, _?: number | null, __?: boolean | null) {
   const meta = metaData()[type]
-=======
-function getStyle(type: TextType, negative?: boolean, _?: number | null, __?: boolean | null) {
-  const meta = metaData[type]
->>>>>>> defd5119
   const sizeStyle = fontSizeToSizeStyle(meta.fontSize)
   const colorStyle = {color: meta.colorForBackground[negative ? 'negative' : 'positive']}
   const textDecoration = meta.isLink && negative ? {textDecorationLine: 'underline'} : {}
