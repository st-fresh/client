--- conflicted
+++ resolved
@@ -1,11 +1,7 @@
 // @flow
 import React, {PureComponent} from 'react'
 import {FlatList, View} from 'react-native'
-<<<<<<< HEAD
-import {globalStyles, styleSheetCreate, collapseStyles} from '../styles'
-=======
 import {globalStyles, collapseStyles, styleSheetCreate} from '../styles'
->>>>>>> 401366d7
 
 import type {Props} from './list'
 
@@ -34,11 +30,7 @@
 
   render() {
     return (
-<<<<<<< HEAD
-      <View style={collapseStyles([styles.container, this.props.style])}>
-=======
       <View style={collapseStyles([styles.outerView, this.props.style])}>
->>>>>>> 401366d7
         {/* need windowSize so iphone 6 doesn't have OOM issues */}
         <View style={globalStyles.fillAbsolute}>
           <FlatList
@@ -57,11 +49,7 @@
 }
 
 const styles = styleSheetCreate({
-<<<<<<< HEAD
-  container: {
-=======
   outerView: {
->>>>>>> 401366d7
     flexGrow: 1,
     position: 'relative',
   },
