// @flow
import * as Types from '../../../constants/types/chat2'
import * as Constants from '../../../constants/chat2'
import * as WaitingConstants from '../../../constants/waiting'
import * as Chat2Gen from '../../../actions/chat2-gen'
import * as Tracker2Gen from '../../../actions/tracker2-gen'
import * as RouteTreeGen from '../../../actions/route-tree-gen'
import {isDarwin} from '../../../constants/platform'
import Normal from '.'
import {compose, connect, isMobile, withStateHandlers} from '../../../util/container'

type OwnProps = {|
  conversationIDKey: Types.ConversationIDKey,
|}

let KeyHandler: any = c => c
if (!isMobile) {
  KeyHandler = require('../../../util/key-handler.desktop').default
}

<<<<<<< HEAD
const mapStateToProps = (state, {conversationIDKey}) => {
  const showLoader = WaitingConstants.anyWaiting(state, Constants.waitingKeyThreadLoad(conversationIDKey))
=======
const mapStateToProps = (state, {conversationIDKey, isPending}) => {
  const showLoader = WaitingConstants.anyWaiting(
    state,
    Constants.waitingKeyThreadLoad(conversationIDKey),
    Constants.waitingKeyInboxSyncStarted
  )
>>>>>>> 63b8b414
  const meta = Constants.getMeta(state, conversationIDKey)
  return {
    conversationIDKey,
    showLoader,
    threadLoadedOffline: meta.offline,
  }
}

const mapDispatchToProps = (dispatch, {conversationIDKey}) => ({
  _onAttach: (conversationIDKey: Types.ConversationIDKey, paths: Array<string>) => {
    const pathAndOutboxIDs = paths.map(p => ({
      outboxID: null,
      path: p,
    }))
    dispatch(
      RouteTreeGen.createNavigateAppend({
        path: [{props: {conversationIDKey, pathAndOutboxIDs}, selected: 'chatAttachmentGetTitles'}],
      })
    )
  },
  _onPaste: (conversationIDKey: Types.ConversationIDKey, data: Buffer) =>
    dispatch(Chat2Gen.createAttachmentPasted({conversationIDKey, data})),
  jumpToRecent: () => dispatch(Chat2Gen.createJumpToRecent({conversationIDKey})),
  onHotkey: (cmd: string) => {
    const letter = cmd.replace(/(command|ctrl)\+/, '')
    switch (letter) {
      case 'f':
        dispatch(Chat2Gen.createToggleThreadSearch({conversationIDKey}))
    }
  },
  onShowTracker: (username: string) => dispatch(Tracker2Gen.createShowUser({asTracker: true, username})),
  onToggleInfoPanel: () => dispatch(Chat2Gen.createToggleInfoPanel()),
})

const hotkeys = [`${isDarwin ? 'command' : 'ctrl'}+f`]

const mergeProps = (stateProps, dispatchProps) => {
  return {
    conversationIDKey: stateProps.conversationIDKey,
    hotkeys,
    jumpToRecent: dispatchProps.jumpToRecent,
    onAttach: (paths: Array<string>) => dispatchProps._onAttach(stateProps.conversationIDKey, paths),
    onHotkey: dispatchProps.onHotkey,
    onPaste: (data: Buffer) => dispatchProps._onPaste(stateProps.conversationIDKey, data),
    onShowTracker: dispatchProps.onShowTracker,
    onToggleInfoPanel: dispatchProps.onToggleInfoPanel,
    showLoader: stateProps.showLoader,
    threadLoadedOffline: stateProps.threadLoadedOffline,
  }
}

export default compose(
  connect<OwnProps, _, _, _, _>(
    mapStateToProps,
    mapDispatchToProps,
    mergeProps
  ),
  withStateHandlers(
    {focusInputCounter: 0, scrollListDownCounter: 0, scrollListToBottomCounter: 0, scrollListUpCounter: 0},
    {
      onFocusInput: ({focusInputCounter}) => () => ({focusInputCounter: focusInputCounter + 1}),
      onRequestScrollDown: ({scrollListDownCounter}) => () => ({
        scrollListDownCounter: scrollListDownCounter + 1,
      }),
      onRequestScrollToBottom: ({scrollListToBottomCounter}) => () => ({
        scrollListToBottomCounter: scrollListToBottomCounter + 1,
      }),
      onRequestScrollUp: ({scrollListUpCounter}) => () => ({scrollListUpCounter: scrollListUpCounter + 1}),
    }
  )
)(KeyHandler(Normal))<|MERGE_RESOLUTION|>--- conflicted
+++ resolved
@@ -18,17 +18,12 @@
   KeyHandler = require('../../../util/key-handler.desktop').default
 }
 
-<<<<<<< HEAD
 const mapStateToProps = (state, {conversationIDKey}) => {
-  const showLoader = WaitingConstants.anyWaiting(state, Constants.waitingKeyThreadLoad(conversationIDKey))
-=======
-const mapStateToProps = (state, {conversationIDKey, isPending}) => {
   const showLoader = WaitingConstants.anyWaiting(
     state,
     Constants.waitingKeyThreadLoad(conversationIDKey),
     Constants.waitingKeyInboxSyncStarted
   )
->>>>>>> 63b8b414
   const meta = Constants.getMeta(state, conversationIDKey)
   return {
     conversationIDKey,
