package io.keybase.ossifrage;

import android.app.PendingIntent;
import android.content.Context;
import android.content.Intent;
import android.graphics.Bitmap;
import android.graphics.BitmapFactory;
import android.graphics.Canvas;
import android.graphics.Paint;
import android.graphics.PorterDuff;
import android.graphics.PorterDuffXfermode;
import android.graphics.Rect;
import android.os.Build;
import android.os.Bundle;
<<<<<<< HEAD
import androidx.core.app.NotificationCompat;
import androidx.core.app.NotificationManagerCompat;
=======
import android.support.annotation.RequiresApi;
import android.support.v4.app.NotificationCompat;
import android.support.v4.app.NotificationCompat.MessagingStyle;
import android.support.v4.app.NotificationManagerCompat;
import android.support.v4.app.Person;
import android.support.v4.app.RemoteInput;
import android.support.v4.graphics.drawable.IconCompat;
>>>>>>> b660e9f3

import java.io.BufferedInputStream;
import java.io.IOException;
import java.io.InputStream;
import java.net.HttpURLConnection;
import java.net.URL;

import keybase.ChatNotification;
import keybase.Message;
import keybase.PushNotifier;

public class KBPushNotifier implements PushNotifier {
<<<<<<< HEAD
    private final Context context;
    private Bundle bundle;
    private static final String NOTIFICATION_CHANNEL_ID = "rn-push-notification-channel-id";

    public KBPushNotifier(Context ctx) {
        this.context = ctx;
    }

    public void setBundle(Bundle bundle) {
        this.bundle = bundle;
    }

    public void localNotification(String ident, String msg, long badgeCount, String soundName, String convID,
            String typ) {
        // We need to specify these parameters so that the data returned
        // from the launching intent is processed correctly.
        // https://github.com/keybase/client/blob/95959e12d76612f455ab4a90835debff489eacf4/shared/actions/platform-specific/push.native.js#L363-L381
        Bundle bundle = (Bundle)this.bundle.clone();
        bundle.putBoolean("userInteraction", true);
        bundle.putString("type", typ);
        bundle.putString("convID", convID);

        Intent open_activity_intent = new Intent(context, MainActivity.class);
        open_activity_intent.setFlags(Intent.FLAG_ACTIVITY_NEW_TASK | Intent.FLAG_ACTIVITY_CLEAR_TOP);
        open_activity_intent.setPackage(context.getPackageName());
        open_activity_intent.putExtra("notification", bundle);

        PendingIntent pending_intent = PendingIntent.getActivity(this.context, 0, open_activity_intent,
            PendingIntent.FLAG_UPDATE_CURRENT);
        NotificationCompat.Builder mBuilder =
            new NotificationCompat.Builder(this.context, NOTIFICATION_CHANNEL_ID )
            .setSmallIcon(R.drawable.ic_notif)
            .setContentTitle("Keybase")
            .setContentText(msg)
            .setContentIntent(pending_intent)
            .setPriority(NotificationCompat.PRIORITY_HIGH)
            .setGroup(convID)
            .setGroupSummary(true)
            .setAutoCancel(true);
        NotificationManagerCompat notificationManager = NotificationManagerCompat.from(this.context);
        notificationManager.notify(ident, 0, mBuilder.build());
    }
}
=======
  private final Context context;
  private Bundle bundle;

  private SmallMsgRingBuffer convMsgCache;

  private MessagingStyle buildStyle(Person person) {
    MessagingStyle style = new MessagingStyle(person);
    if (convMsgCache != null) {
      for (MessagingStyle.Message msg : convMsgCache.summary()) {
        style.addMessage(msg);
      }
    }

    return style;
  }

  KBPushNotifier(Context ctx, Bundle bundle) {
    this.context = ctx;
    this.bundle = bundle;
  }

  void setMsgCache(SmallMsgRingBuffer convMsgCache) {
    this.convMsgCache = convMsgCache;
  }

  // From: https://stackoverflow.com/questions/11932805/cropping-circular-area-from-bitmap-in-android
  private static Bitmap getCroppedBitmap(Bitmap bitmap) {
    Bitmap output = Bitmap.createBitmap(bitmap.getWidth(),
      bitmap.getHeight(), Bitmap.Config.ARGB_8888);
    Canvas canvas = new Canvas(output);

    final int color = 0xff424242;
    final Paint paint = new Paint();
    final Rect rect = new Rect(0, 0, bitmap.getWidth(), bitmap.getHeight());

    paint.setAntiAlias(true);
    canvas.drawARGB(0, 0, 0, 0);
    paint.setColor(color);
    canvas.drawCircle(bitmap.getWidth() / 2, bitmap.getHeight() / 2,
      bitmap.getWidth() / 2, paint);
    paint.setXfermode(new PorterDuffXfermode(PorterDuff.Mode.SRC_IN));
    canvas.drawBitmap(bitmap, rect, rect, paint);
    return output;
  }

  // Controls the Intent that gets built
  private PendingIntent buildPendingIntent(Bundle bundle) {
    Intent open_activity_intent = new Intent(context, MainActivity.class);
    open_activity_intent.setFlags(Intent.FLAG_ACTIVITY_NEW_TASK | Intent.FLAG_ACTIVITY_CLEAR_TOP);
    open_activity_intent.setPackage(context.getPackageName());
    open_activity_intent.putExtra("notification", bundle);

    PendingIntent pending_intent = PendingIntent.getActivity(this.context, 0, open_activity_intent,
      PendingIntent.FLAG_UPDATE_CURRENT);

    return pending_intent;
  }

  private IconCompat getKeybaseAvatar(String avatarUri) {
    if (avatarUri.isEmpty()) {
      return null;
    }

    HttpURLConnection urlConnection = null;
    try {
      URL url = new URL(avatarUri);
      urlConnection = (HttpURLConnection) url.openConnection();
      InputStream in = new BufferedInputStream(urlConnection.getInputStream());
      Bitmap bitmap = BitmapFactory.decodeStream(in);
      Bitmap croppedBitmap = getCroppedBitmap(bitmap);
      return IconCompat.createWithBitmap(croppedBitmap);
    } catch (IOException e) {
      e.printStackTrace();
    } finally {
      if (urlConnection != null) {
        urlConnection.disconnect();
      }
    }

    return null;
  }

  @RequiresApi(api = Build.VERSION_CODES.KITKAT_WATCH)
  private NotificationCompat.Action newReplyAction(Context context, ConvData convData, PendingIntent openConv) {
    String replyLabel = "Reply";
    RemoteInput remoteInput = new RemoteInput.Builder(ChatBroadcastReceiver.KEY_TEXT_REPLY)
        .setLabel(replyLabel)
        .build();

    Intent intent = convData.intoIntent(context);
    intent.putExtra("openConvPendingIntent", openConv);

    // Our pending intent which will be sent to the broadcast receiver
    PendingIntent replyPendingIntent =
        PendingIntent.getBroadcast(context,
                convData.convID.hashCode(),
                intent,
                PendingIntent.FLAG_UPDATE_CURRENT);

    NotificationCompat.Action action =
      new NotificationCompat.Action.Builder(R.drawable.ic_notif, "Reply", replyPendingIntent)
        .addRemoteInput(remoteInput)
        .build();
    return action;
  }

  @Override
  public void displayChatNotification(ChatNotification chatNotification) {
    // We need to specify these parameters so that the data returned
    // from the launching intent is processed correctly.
    // https://github.com/keybase/client/blob/95959e12d76612f455ab4a90835debff489eacf4/shared/actions/platform-specific/push.native.js#L363-L381
    Bundle bundle = (Bundle) this.bundle.clone();
    bundle.putBoolean("userInteraction", true);
    bundle.putString("type", "chat.newmessage");
    bundle.putString("convID", chatNotification.getConvID());
    PendingIntent pending_intent = buildPendingIntent(bundle);

    ConvData convData = new ConvData(chatNotification.getConvID(), chatNotification.getTlfName());

    NotificationCompat.Builder builder =
      new NotificationCompat.Builder(this.context, KeybasePushNotificationListenerService.CHAT_CHANNEL_ID)
        .setSmallIcon(R.drawable.ic_notif)
        .setContentIntent(pending_intent)
        .setAutoCancel(true);

    if (Build.VERSION.SDK_INT >= Build.VERSION_CODES.KITKAT_WATCH) {
      builder.addAction(newReplyAction(this.context, convData, pending_intent));
    }

    Message msg = chatNotification.getMessage();
    keybase.Person from = msg.getFrom();
    Person.Builder personBuilder = new Person.Builder()
      .setName(from.getKeybaseUsername())
      .setBot(from.getIsBot());

    String avatarUri = chatNotification.getMessage().getFrom().getKeybaseAvatar();
    IconCompat icon = getKeybaseAvatar(avatarUri);
    if (icon != null) {
      personBuilder.setIcon(icon);
    }

    Person fromPerson = personBuilder.build();

    if (this.convMsgCache != null) {
      String msgText = chatNotification.getIsPlaintext() ? chatNotification.getMessage().getPlaintext() : "";
      if (msgText.isEmpty()) {
        msgText = chatNotification.getMessage().getServerMessage();
      }
      convMsgCache.add(new MessagingStyle.Message(msgText, msg.getAt(), fromPerson));
    }

    MessagingStyle style = buildStyle(fromPerson);
    style.setConversationTitle(chatNotification.getConversationName());
    style.setGroupConversation(chatNotification.getIsGroupConversation());

    builder.setStyle(style);

    NotificationManagerCompat notificationManager = NotificationManagerCompat.from(this.context);
    notificationManager.notify(chatNotification.getConvID(), 0, builder.build());
  }

  void followNotification(String username, String notificationMsg) {
    Bundle bundle = (Bundle) this.bundle.clone();
    bundle.putBoolean("userInteraction", true);
    bundle.putString("type", "follow");
    bundle.putString("username", username);

    NotificationCompat.Builder builder = new NotificationCompat.Builder(this.context, KeybasePushNotificationListenerService.DEVICE_CHANNEL_ID)
      .setSmallIcon(R.drawable.ic_notif)
      .setContentTitle("Keybase - New Follower")
      .setContentText(notificationMsg)
      // Set the intent that will fire when the user taps the notification
      .setContentIntent(buildPendingIntent(bundle))
      .setAutoCancel(true);

    NotificationManagerCompat notificationManager = NotificationManagerCompat.from(this.context);
    notificationManager.notify("follow:" + username, 0, builder.build());
  }

  void deviceNotification() {
    Bundle bundle = (Bundle) this.bundle.clone();
    genericNotification(bundle.getString("device_id") + bundle.getString("type"), bundle.getString("message"), "", bundle, KeybasePushNotificationListenerService.DEVICE_CHANNEL_ID);
  }

  void generalNotification() {
    Bundle bundle = (Bundle) this.bundle.clone();
    genericNotification(bundle.getString("device_id") + bundle.getString("type"), bundle.getString("title"), bundle.getString("message"), bundle, KeybasePushNotificationListenerService.GENERAL_CHANNEL_ID);
  }

  public void genericNotification(String uniqueTag, String notificationTitle, String notificationMsg, Bundle bundle, String channelID) {
    bundle.putBoolean("userInteraction", true);
    NotificationCompat.Builder builder = new NotificationCompat.Builder(this.context, channelID)
      .setSmallIcon(R.drawable.ic_notif)
      // Set the intent that will fire when the user taps the notification
      .setContentIntent(buildPendingIntent(bundle))
      .setAutoCancel(true);

    if (!notificationMsg.isEmpty()) {
      builder.setContentText(notificationMsg);
    }
    if (!notificationTitle.isEmpty()) {
      builder.setContentTitle(notificationTitle);
    }

    NotificationManagerCompat notificationManager = NotificationManagerCompat.from(this.context);
    notificationManager.notify(uniqueTag, 0, builder.build());

  }

  public void localNotification(String ident, String msg, long badgeCount, String soundName, String convID,
                                String typ) {
    genericNotification(ident, "", msg, this.bundle, KeybasePushNotificationListenerService.GENERAL_CHANNEL_ID);
  }

}
>>>>>>> b660e9f3
<|MERGE_RESOLUTION|>--- conflicted
+++ resolved
@@ -12,18 +12,13 @@
 import android.graphics.Rect;
 import android.os.Build;
 import android.os.Bundle;
-<<<<<<< HEAD
+import androidx.core.annotation.RequiresApi;
 import androidx.core.app.NotificationCompat;
+import androidx.core.app.NotificationCompat.MessagingStyle;
 import androidx.core.app.NotificationManagerCompat;
-=======
-import android.support.annotation.RequiresApi;
-import android.support.v4.app.NotificationCompat;
-import android.support.v4.app.NotificationCompat.MessagingStyle;
-import android.support.v4.app.NotificationManagerCompat;
-import android.support.v4.app.Person;
-import android.support.v4.app.RemoteInput;
-import android.support.v4.graphics.drawable.IconCompat;
->>>>>>> b660e9f3
+import androidx.core.app.Person;
+import androidx.core.app.RemoteInput;
+import androidx.core.graphics.drawable.IconCompat;
 
 import java.io.BufferedInputStream;
 import java.io.IOException;
@@ -36,51 +31,6 @@
 import keybase.PushNotifier;
 
 public class KBPushNotifier implements PushNotifier {
-<<<<<<< HEAD
-    private final Context context;
-    private Bundle bundle;
-    private static final String NOTIFICATION_CHANNEL_ID = "rn-push-notification-channel-id";
-
-    public KBPushNotifier(Context ctx) {
-        this.context = ctx;
-    }
-
-    public void setBundle(Bundle bundle) {
-        this.bundle = bundle;
-    }
-
-    public void localNotification(String ident, String msg, long badgeCount, String soundName, String convID,
-            String typ) {
-        // We need to specify these parameters so that the data returned
-        // from the launching intent is processed correctly.
-        // https://github.com/keybase/client/blob/95959e12d76612f455ab4a90835debff489eacf4/shared/actions/platform-specific/push.native.js#L363-L381
-        Bundle bundle = (Bundle)this.bundle.clone();
-        bundle.putBoolean("userInteraction", true);
-        bundle.putString("type", typ);
-        bundle.putString("convID", convID);
-
-        Intent open_activity_intent = new Intent(context, MainActivity.class);
-        open_activity_intent.setFlags(Intent.FLAG_ACTIVITY_NEW_TASK | Intent.FLAG_ACTIVITY_CLEAR_TOP);
-        open_activity_intent.setPackage(context.getPackageName());
-        open_activity_intent.putExtra("notification", bundle);
-
-        PendingIntent pending_intent = PendingIntent.getActivity(this.context, 0, open_activity_intent,
-            PendingIntent.FLAG_UPDATE_CURRENT);
-        NotificationCompat.Builder mBuilder =
-            new NotificationCompat.Builder(this.context, NOTIFICATION_CHANNEL_ID )
-            .setSmallIcon(R.drawable.ic_notif)
-            .setContentTitle("Keybase")
-            .setContentText(msg)
-            .setContentIntent(pending_intent)
-            .setPriority(NotificationCompat.PRIORITY_HIGH)
-            .setGroup(convID)
-            .setGroupSummary(true)
-            .setAutoCancel(true);
-        NotificationManagerCompat notificationManager = NotificationManagerCompat.from(this.context);
-        notificationManager.notify(ident, 0, mBuilder.build());
-    }
-}
-=======
   private final Context context;
   private Bundle bundle;
 
@@ -295,5 +245,4 @@
     genericNotification(ident, "", msg, this.bundle, KeybasePushNotificationListenerService.GENERAL_CHANNEL_ID);
   }
 
-}
->>>>>>> b660e9f3
+}