// @flow
import * as I from 'immutable'
import * as Constants from '../../constants/teams'
import * as ChatConstants from '../../constants/chat'
import * as ChatTypes from '../../constants/types/flow-types-chat'
import * as Saga from '../../util/saga'
import * as Creators from './creators'
<<<<<<< HEAD
import * as ChatCreators from '../chat/creators'
=======
import {selectedInboxSelector} from '../chat/shared'
>>>>>>> bf3fb67d
import {replaceEntity} from '../entities'
import {call, put, select, all} from 'redux-saga/effects'
import {usernameSelector} from '../../constants/selectors'
import {
  CommonTLFVisibility,
<<<<<<< HEAD
  teamsTeamListRpcPromise,
  TlfKeysTLFIdentifyBehavior,
=======
  teamsTeamCreateRpcPromise,
  teamsTeamAddMemberRpcPromise,
  teamsTeamListRpcPromise,
  TeamsTeamRole,
>>>>>>> bf3fb67d
} from '../../constants/types/flow-types'

import type {AnnotatedTeamList} from '../../constants/types/flow-types'
import type {SagaGenerator} from '../../constants/types/saga'
import type {TypedState} from '../../constants/reducer'

const _createNewTeam = function(action: Constants.CreateNewTeam) {
  const {payload: {name}} = action
  return call(teamsTeamCreateRpcPromise, {
    param: {name: {parts: [name]}},
  })
}

const _createNewTeamFromConversation = function*(
  action: Constants.CreateNewTeamFromConversation
): SagaGenerator<any, any> {
  const {payload: {conversationIDKey, name}} = action
  const me = yield select(usernameSelector)
  const inbox = yield select(selectedInboxSelector, conversationIDKey)
  if (inbox) {
    yield call(teamsTeamCreateRpcPromise, {
      param: {name: {parts: [name]}},
    })
    const participants = inbox.get('participants').toArray()
    for (const username of participants) {
      if (username !== me) {
        yield call(teamsTeamAddMemberRpcPromise, {
          param: {
            email: '',
            name,
            role: TeamsTeamRole.writer,
            sendChatNotification: true,
            username,
          },
        })
      }
    }
  }
}

const _getChannels = function*(action: Constants.GetChannels): SagaGenerator<any, any> {
  const teamname = action.payload.teamname
  const results: ChatTypes.GetTLFConversationsLocalRes = yield call(
    ChatTypes.localGetTLFConversationsLocalRpcPromise,
    {
      param: {
        membersType: ChatTypes.CommonConversationMembersType.team,
        tlfName: teamname,
        topicType: ChatTypes.CommonTopicType.chat,
      },
    }
  )

  const convIDs = []
  const convIDToChannelInfo = {}

  const convs = results.convs || []
  convs.forEach(conv => {
    const convID = ChatConstants.conversationIDToKey(conv.convID)
    convIDs.push(convID)
    convIDToChannelInfo[convID] = Constants.ChannelInfo({
      channelname: conv.channel,
      description: conv.headline,
      participants: I.Set(conv.participants || []),
    })
  })

  yield all([
    put(replaceEntity(['teams', 'teamNameToConvIDs'], I.Map([[teamname, I.Set(convIDs)]]))),
    put(replaceEntity(['teams', 'convIDToChannelInfo'], I.Map(convIDToChannelInfo))),
  ])
}

const _getTeams = function*(action: Constants.GetTeams): SagaGenerator<any, any> {
  const username = yield select(usernameSelector)
  const results: AnnotatedTeamList = yield call(teamsTeamListRpcPromise, {
    param: {
      userAssertion: username,
    },
  })

  const teams = results.teams || []
  const teamnames = teams.map(team => team.fqName)
  yield all([put(replaceEntity(['teams', 'teamnames'], I.Set(teamnames)))])
}

const _toggleChannelMembership = function*(
  action: Constants.ToggleChannelMembership
): SagaGenerator<any, any> {
  const {teamname, channelname} = action.payload
  const {conversationIDKey, participants, you} = yield select((state: TypedState) => {
    const conversationIDKey = Constants.getConversationIDKeyFromChannelName(state, channelname)
    return {
      conversationIDKey,
      participants: conversationIDKey ? Constants.getParticipants(state, conversationIDKey) : I.Set(),
      you: usernameSelector(state),
    }
  })

  if (participants.get(you)) {
    yield call(ChatTypes.localLeaveConversationLocalRpcPromise, {
      param: {
        convID: ChatConstants.keyToConversationID(conversationIDKey),
      },
    })
  } else {
    yield call(ChatTypes.localJoinConversationLocalRpcPromise, {
      param: {
        tlfName: teamname,
        topicName: channelname,
        topicType: ChatTypes.CommonTopicType.chat,
        visibility: CommonTLFVisibility.private,
      },
    })
  }

  // reload
  yield put(Creators.getChannels(teamname))
}

function* _createChannel(action: Constants.CreateChannel) {
  const {payload: {channelname, description, teamname}} = action
  const result = yield call(ChatTypes.localNewConversationLocalRpcPromise, {
    param: {
      identifyBehavior: TlfKeysTLFIdentifyBehavior.chatGui,
      membersType: ChatTypes.CommonConversationMembersType.team,
      tlfName: teamname,
      tlfVisibility: CommonTLFVisibility.private,
      topicType: ChatTypes.CommonTopicType.chat,
      topicName: channelname,
    },
  })

  const newConversationIDKey = result ? ChatConstants.conversationIDToKey(result.conv.info.id) : null
  if (!newConversationIDKey) {
    console.warn('No convoid from newConvoRPC')
    return null
  }

  // Select the new channel
  yield put(ChatCreators.selectConversation(newConversationIDKey, false))

  // If we were given a description, set it
  if (description) {
    yield call(ChatTypes.localPostHeadlineNonblockRpcPromise, {
      param: {
        conversationID: result.conv.info.id,
        tlfName: teamname,
        tlfPublic: false,
        headline: description,
        clientPrev: null,
        identifyBehavior: TlfKeysTLFIdentifyBehavior.chatGui,
      },
    })
  }
}

const teamsSaga = function*(): SagaGenerator<any, any> {
  yield Saga.safeTakeEveryPure('teams:createNewTeam', _createNewTeam)
  yield Saga.safeTakeEvery('teams:createNewTeamFromConversation', _createNewTeamFromConversation)
  yield Saga.safeTakeEvery('teams:getChannels', _getChannels)
  yield Saga.safeTakeEvery('teams:getTeams', _getTeams)
  yield Saga.safeTakeEvery('teams:toggleChannelMembership', _toggleChannelMembership)
  yield Saga.safeTakeEvery('teams:createChannel', _createChannel)
}

export default teamsSaga<|MERGE_RESOLUTION|>--- conflicted
+++ resolved
@@ -5,25 +5,18 @@
 import * as ChatTypes from '../../constants/types/flow-types-chat'
 import * as Saga from '../../util/saga'
 import * as Creators from './creators'
-<<<<<<< HEAD
 import * as ChatCreators from '../chat/creators'
-=======
 import {selectedInboxSelector} from '../chat/shared'
->>>>>>> bf3fb67d
 import {replaceEntity} from '../entities'
 import {call, put, select, all} from 'redux-saga/effects'
 import {usernameSelector} from '../../constants/selectors'
 import {
   CommonTLFVisibility,
-<<<<<<< HEAD
-  teamsTeamListRpcPromise,
-  TlfKeysTLFIdentifyBehavior,
-=======
+  teamsTeamAddMemberRpcPromise,
   teamsTeamCreateRpcPromise,
-  teamsTeamAddMemberRpcPromise,
   teamsTeamListRpcPromise,
   TeamsTeamRole,
->>>>>>> bf3fb67d
+  TlfKeysTLFIdentifyBehavior,
 } from '../../constants/types/flow-types'
 
 import type {AnnotatedTeamList} from '../../constants/types/flow-types'
