// @flow
import * as Chat2Gen from '../chat2-gen'
import * as ConfigGen from '../config-gen'
import * as Constants from '../../constants/chat2'
import * as RPCGregorTypes from '../../constants/types/rpc-gregor-gen'
import * as I from 'immutable'
import * as KBFSGen from '../kbfs-gen'
import * as RPCChatTypes from '../../constants/types/rpc-chat-gen'
import * as RPCTypes from '../../constants/types/rpc-gen'
import * as Route from '../route-tree'
import * as Saga from '../../util/saga'
import * as SearchConstants from '../../constants/search'
import * as SearchGen from '../search-gen'
import * as TeamsGen from '../teams-gen'
import * as Types from '../../constants/types/chat2'
import * as UsersGen from '../users-gen'
import {hasCanPerform, retentionPolicyToServiceRetentionPolicy} from '../../constants/teams'
import type {NavigateActions} from '../../constants/types/route-tree'
import engine from '../../engine'
import logger from '../../logger'
import type {TypedState, Dispatch} from '../../util/container'
import {chatTab} from '../../constants/tabs'
import {isMobile} from '../../constants/platform'
import {getPath} from '../../route-tree'
import {NotifyPopup} from '../../native/notifications'
import {saveAttachmentToCameraRoll, downloadAndShowShareActionSheet} from '../platform-specific'
import {tmpDir, downloadFilePath} from '../../util/file'
import {privateFolderWithUsers, teamFolder} from '../../constants/config'
import flags from '../../util/feature-flags'

// Ask the service to refresh the inbox
const inboxRefresh = (
  action: Chat2Gen.InboxRefreshPayload | Chat2Gen.LeaveConversationPayload,
  state: TypedState
) => {
  const username = state.config.username || ''

  const onUnverified = function({inbox}: RPCChatTypes.ChatUiChatInboxUnverifiedRpcParam) {
    const result: RPCChatTypes.UnverifiedInboxUIItems = JSON.parse(inbox)
    const items: Array<RPCChatTypes.UnverifiedInboxUIItem> = result.items || []
    // We get a subset of meta information from the cache even in the untrusted payload
    const metas = items
      .map(item => Constants.unverifiedInboxUIItemToConversationMeta(item, username))
      .filter(Boolean)
    // Check if some of our existing stored metas might no longer be valid
    const clearExistingMetas =
      action.type === Chat2Gen.inboxRefresh &&
      ['inboxSyncedClear', 'leftAConversation'].includes(action.payload.reason)
    const clearExistingMessages =
      action.type === Chat2Gen.inboxRefresh && action.payload.reason === 'inboxSyncedClear'
    return Saga.put(Chat2Gen.createMetasReceived({clearExistingMessages, clearExistingMetas, metas}))
  }

  return RPCChatTypes.localGetInboxNonblockLocalRpcSaga({
    incomingCallMap: {'chat.1.chatUi.chatInboxUnverified': onUnverified},
    params: {
      identifyBehavior: RPCTypes.tlfKeysTLFIdentifyBehavior.chatGui,
      maxUnbox: 0,
      query: Constants.makeInboxQuery([]),
      skipUnverified: false,
    },
    waitingKey: 'inboxRefresh',
  })
}

// When we get info on a team we need to unbox immediately so we can get the channel names
const requestTeamsUnboxing = (action: Chat2Gen.MetasReceivedPayload) => {
  const conversationIDKeys = action.payload.metas
    .filter(meta => meta.trustedState === 'untrusted' && meta.teamType === 'big' && !meta.channelname)
    .map(meta => meta.conversationIDKey)
  if (conversationIDKeys.length) {
    return Saga.put(
      Chat2Gen.createMetaRequestTrusted({
        conversationIDKeys,
      })
    )
  }
}

// Only get the untrusted conversations out
const untrustedConversationIDKeys = (state: TypedState, ids: Array<Types.ConversationIDKey>) =>
  ids.filter(id => state.chat2.metaMap.getIn([id, 'trustedState'], 'untrusted') === 'untrusted')

// We keep a set of conversations to unbox
let metaQueue = I.OrderedSet()
const queueMetaToRequest = (action: Chat2Gen.MetaNeedsUpdatingPayload, state: TypedState) => {
  const old = metaQueue
  metaQueue = metaQueue.concat(untrustedConversationIDKeys(state, action.payload.conversationIDKeys))
  if (old !== metaQueue) {
    // only unboxMore if something changed
    return Saga.put(Chat2Gen.createMetaHandleQueue())
  } else {
    logger.info('skipping meta queue run, queue unchanged')
  }
}

// Watch the meta queue and take up to 10 items. Choose the last items first since they're likely still visible
const requestMeta = (action: Chat2Gen.MetaHandleQueuePayload, state: TypedState) => {
  const maxToUnboxAtATime = 10
  const maybeUnbox = metaQueue.takeLast(maxToUnboxAtATime)
  metaQueue = metaQueue.skipLast(maxToUnboxAtATime)

  const conversationIDKeys = untrustedConversationIDKeys(state, maybeUnbox.toArray())
  const toUnboxActions = conversationIDKeys.length
    ? [Saga.put(Chat2Gen.createMetaRequestTrusted({conversationIDKeys}))]
    : []
  const unboxSomeMoreActions = metaQueue.size ? [Saga.put(Chat2Gen.createMetaHandleQueue())] : []
  const delayBeforeUnboxingMoreActions =
    toUnboxActions.length && unboxSomeMoreActions.length ? [Saga.call(Saga.delay, 100)] : []

  const nextActions = [...toUnboxActions, ...delayBeforeUnboxingMoreActions, ...unboxSomeMoreActions]

  if (nextActions.length) {
    return Saga.sequentially(nextActions)
  }
}

// Get valid keys that we aren't already loading or have loaded
const rpcMetaRequestConversationIDKeys = (
  action: Chat2Gen.MetaRequestTrustedPayload | Chat2Gen.SelectConversationPayload,
  state: TypedState
) => {
  let keys
  switch (action.type) {
    case Chat2Gen.metaRequestTrusted:
      keys = action.payload.conversationIDKeys
      if (action.payload.force) {
        return keys.filter(Constants.isValidConversationIDKey)
      }
      break
    case Chat2Gen.selectConversation:
      keys = [action.payload.conversationIDKey].filter(Constants.isValidConversationIDKey)
      break
    default:
      /*::
      declare var ifFlowErrorsHereItsCauseYouDidntHandleAllTypesAbove: (a: empty) => any
      ifFlowErrorsHereItsCauseYouDidntHandleAllTypesAbove(action);
      */
      throw new Error('Invalid action passed to unboxRows')
  }
  return Constants.getConversationIDKeyMetasToLoad(keys, state.chat2.metaMap)
}

// We want to unbox rows that have scroll into view
const unboxRows = (
  action: Chat2Gen.MetaRequestTrustedPayload | Chat2Gen.SelectConversationPayload,
  state: TypedState
) => {
  const conversationIDKeys = rpcMetaRequestConversationIDKeys(action, state)
  if (!conversationIDKeys.length) {
    return
  }

  const onUnboxed = function({conv}: RPCChatTypes.ChatUiChatInboxConversationRpcParam, state: TypedState) {
    const inboxUIItem: RPCChatTypes.InboxUIItem = JSON.parse(conv)
    // We allow empty conversations now since we create them and they're empty now
    const allowEmpty = action.type === Chat2Gen.selectConversation
    const meta = Constants.inboxUIItemToConversationMeta(inboxUIItem, allowEmpty)
    const actions = []
    if (meta) {
      actions.push(
        Saga.put(
          Chat2Gen.createMetasReceived({
            metas: [meta],
            neverCreate: action.type === Chat2Gen.metaRequestTrusted,
          })
        )
      )
    } else {
      actions.push(
        Saga.put(
          Chat2Gen.createMetaReceivedError({
            conversationIDKey: Types.stringToConversationIDKey(inboxUIItem.convID),
            error: null, // just remove this item, not a real server error
            username: null,
          })
        )
      )
    }

    const infoMap = state.users.infoMap
    let added = false
    // We get some info about users also so update that too
    const usernameToFullname = Object.keys(inboxUIItem.fullNames).reduce((map, username) => {
      if (!infoMap.get(username)) {
        added = true
        map[username] = inboxUIItem.fullNames[username]
      }
      return map
    }, {})
    if (added) {
      actions.push(Saga.put(UsersGen.createUpdateFullnames({usernameToFullname})))
    }
    return Saga.all(actions)
  }

  const onFailed = ({convID, error}: RPCChatTypes.ChatUiChatInboxFailedRpcParam, state: TypedState) => {
    const conversationIDKey = Types.conversationIDToKey(convID)
    switch (error.typ) {
      case RPCChatTypes.localConversationErrorType.transient:
        logger.info(
          `onFailed: ignoring transient error for convID: ${conversationIDKey} error: ${error.message}`
        )
        break
      default:
        logger.info(`onFailed: displaying error for convID: ${conversationIDKey} error: ${error.message}`)
        return Saga.put(
          Chat2Gen.createMetaReceivedError({
            conversationIDKey: conversationIDKey,
            error,
            username: state.config.username || '',
          })
        )
    }
  }

  const getRows = RPCChatTypes.localGetInboxNonblockLocalRpcSaga({
    incomingCallMap: {
      'chat.1.chatUi.chatInboxConversation': onUnboxed,
      'chat.1.chatUi.chatInboxFailed': onFailed,
      'chat.1.chatUi.chatInboxUnverified': () => {},
    },
    params: {
      identifyBehavior: RPCTypes.tlfKeysTLFIdentifyBehavior.chatGui,
      query: Constants.makeInboxQuery(conversationIDKeys),
      skipUnverified: true,
    },
    waitingKey: `unboxing:${conversationIDKeys[0]}`,
  })

  return Saga.sequentially([Saga.put(Chat2Gen.createMetaRequestingTrusted({conversationIDKeys})), getRows])
}

// We get an incoming message streamed to us
const onIncomingMessage = (incoming: RPCChatTypes.IncomingMessage, state: TypedState) => {
  const {message: cMsg, convID, displayDesktopNotification, desktopNotificationSnippet} = incoming
  const actions = []

  if (convID && cMsg) {
    const conversationIDKey = Types.conversationIDToKey(convID)
    const message = Constants.uiMessageToMessage(
      conversationIDKey,
      cMsg,
      state.config.username || '',
      state.config.deviceName || ''
    )
    if (message) {
      // The attachmentuploaded call is like an 'edit' of an attachment. We get the placeholder, then its replaced by the actual image
      if (
        cMsg.state === RPCChatTypes.chatUiMessageUnboxedState.valid &&
        cMsg.valid &&
        cMsg.valid.messageBody.messageType === RPCChatTypes.commonMessageType.attachmentuploaded &&
        cMsg.valid.messageBody.attachmentuploaded &&
        message.type === 'attachment'
      ) {
        actions.push(
          Chat2Gen.createMessageAttachmentUploaded({
            conversationIDKey,
            message,
            placeholderID: cMsg.valid.messageBody.attachmentuploaded.messageID,
          })
        )
      } else {
        // A normal message
        actions.push(Chat2Gen.createMessagesAdd({context: {type: 'incoming'}, messages: [message]}))
        if (!isMobile && displayDesktopNotification && desktopNotificationSnippet) {
          actions.push(
            Chat2Gen.createDesktopNotification({
              author: message.author,
              body: desktopNotificationSnippet,
              conversationIDKey,
            })
          )
        }
      }
    } else if (cMsg.state === RPCChatTypes.chatUiMessageUnboxedState.valid && cMsg.valid) {
      const valid = cMsg.valid
      const body = valid.messageBody
      logger.info(`Got chat incoming message of messageType: ${body.messageType}`)
      // Types that are mutations
      switch (body.messageType) {
        case RPCChatTypes.commonMessageType.edit:
          if (body.edit) {
            actions.push(
              Chat2Gen.createMessageWasEdited({
                conversationIDKey,
                ...Constants.uiMessageEditToMessage(body.edit, valid),
              })
            )
          }
          break
        case RPCChatTypes.commonMessageType.delete:
          if (body.delete && body.delete.messageIDs) {
            // check if the delete is acting on an exploding message
            const messageIDs = body.delete.messageIDs
            const messages = state.chat2.messageMap.get(conversationIDKey)
            const isExplodeNow =
              !!messages &&
              messageIDs.some(_id => {
                const id = Types.numberToOrdinal(_id)
                const message = messages.get(id) || messages.find(msg => msg.id === id)
                if (
                  message &&
                  (message.type === 'text' || message.type === 'attachment') &&
                  message.exploding
                ) {
                  return true
                }
                return false
              })

            actions.push(
              isExplodeNow
                ? Chat2Gen.createMessagesExploded({
                    conversationIDKey,
                    explodedBy: valid.senderUsername,
                    messageIDs: messageIDs,
                  })
                : Chat2Gen.createMessagesWereDeleted({conversationIDKey, messageIDs})
            )
          }
          break
      }
    }
  }

  // We need to do things and we need to consume the inbox updates that come along with this data
  return [...actions, ...chatActivityToMetasAction(incoming)]
}

// Helper to handle incoming inbox updates that piggy back on various calls
const chatActivityToMetasAction = (payload: ?{+conv?: ?RPCChatTypes.InboxUIItem}) => {
  const conv = payload ? payload.conv : null
  const meta = conv && Constants.inboxUIItemToConversationMeta(conv)
  const conversationIDKey = meta
    ? meta.conversationIDKey
    : conv && Types.stringToConversationIDKey(conv.convID)
  const usernameToFullname = (conv && conv.fullNames) || {}
  // We ignore inbox rows that are ignored/blocked/reported or have no content
  const isADelete =
    conv &&
    ([
      RPCChatTypes.commonConversationStatus.ignored,
      RPCChatTypes.commonConversationStatus.blocked,
      RPCChatTypes.commonConversationStatus.reported,
    ].includes(conv.status) ||
      conv.isEmpty)

  // We want to select a different convo if its cause we ignored/blocked/reported. Otherwise sometimes we get that a convo
  // is empty which we don't want to select something else as sometimes we're in the middle of making it!
  const selectSomethingElse = conv ? !conv.isEmpty : false
  return meta
    ? [
        isADelete
          ? Chat2Gen.createMetaDelete({conversationIDKey: meta.conversationIDKey, selectSomethingElse})
          : Chat2Gen.createMetasReceived({metas: [meta]}),
        UsersGen.createUpdateFullnames({usernameToFullname}),
      ]
    : conversationIDKey && isADelete
      ? [Chat2Gen.createMetaDelete({conversationIDKey, selectSomethingElse})]
      : []
}

// We got errors from the service
const onErrorMessage = (outboxRecords: Array<RPCChatTypes.OutboxRecord>) => {
  const actions = outboxRecords.reduce((arr, outboxRecord) => {
    const s = outboxRecord.state
    if (s.state === RPCChatTypes.localOutboxStateType.error) {
      const error = s.error
      if (error && error.typ) {
        // This is temp until fixed by CORE-7112. We get this error but not the call to let us show the red banner
        const reason = Constants.rpcErrorToString(error)
        let tempForceRedBox
        if (error.typ === RPCChatTypes.localOutboxErrorType.identify) {
          // Find out the user who failed identify
          const match = error.message && error.message.match(/"(.*)"/)
          tempForceRedBox = match && match[1]
        }

        const conversationIDKey = Types.conversationIDToKey(outboxRecord.convID)
        const outboxID = Types.rpcOutboxIDToOutboxID(outboxRecord.outboxID)
        arr.push(Chat2Gen.createMessageErrored({conversationIDKey, outboxID, reason}))
        if (tempForceRedBox) {
          arr.push(UsersGen.createUpdateBrokenState({newlyBroken: [tempForceRedBox], newlyFixed: []}))
        }
      }
    }
    return arr
  }, [])

  return actions
}

// Service tells us it's done syncing
const onChatInboxSynced = (syncRes, getState) => {
  const actions = [Chat2Gen.createClearLoading({key: 'inboxSyncStarted'})]

  switch (syncRes.syncType) {
    // Just clear it all
    case RPCChatTypes.commonSyncInboxResType.clear:
      actions.push(Chat2Gen.createInboxRefresh({reason: 'inboxSyncedClear'}))
      break
    // We're up to date
    case RPCChatTypes.commonSyncInboxResType.current:
      break
    // We got some new messages appended
    case RPCChatTypes.commonSyncInboxResType.incremental: {
      const state: TypedState = getState()
      const selectedConversation = Constants.getSelectedConversation(state)
      const username = state.config.username || ''
      const items = (syncRes.incremental && syncRes.incremental.items) || []
      const metas = items.reduce((arr, i) => {
        const meta = Constants.unverifiedInboxUIItemToConversationMeta(i, username)
        if (meta) {
          if (meta.conversationIDKey === selectedConversation) {
            // First thing load the messages
            actions.unshift(
              Chat2Gen.createMarkConversationsStale({
                conversationIDKeys: [selectedConversation],
                updateType: RPCChatTypes.notifyChatStaleUpdateType.newactivity,
              })
            )
          }
          arr.push(meta)
        }
        return arr
      }, [])
      // Update new untrusted
      if (metas.length) {
        actions.push(Chat2Gen.createMetasReceived({metas}))
      }
      // Unbox items
      actions.push(
        Chat2Gen.createMetaRequestTrusted({
          conversationIDKeys: items.map(i => Types.stringToConversationIDKey(i.convID)),
          force: true,
        })
      )
      break
    }
    default:
      actions.push(Chat2Gen.createInboxRefresh({reason: 'inboxSyncedUnknown'}))
  }
  return actions
}

// Got some new typers
const onChatTypingUpdate = typingUpdates => {
  if (!typingUpdates) {
    return null
  } else {
    const conversationToTypers = I.Map(
      typingUpdates.reduce((arr, u) => {
        arr.push([Types.conversationIDToKey(u.convID), I.Set((u.typers || []).map(t => t.username))])
        return arr
      }, [])
    )
    return [Chat2Gen.createUpdateTypers({conversationToTypers})]
  }
}

const onChatThreadStale = updates => {
  let actions = []
  Object.keys(RPCChatTypes.notifyChatStaleUpdateType).forEach(function(key) {
    const conversationIDKeys = (updates || []).reduce((arr, u) => {
      if (u.updateType === RPCChatTypes.notifyChatStaleUpdateType[key]) {
        arr.push(Types.conversationIDToKey(u.convID))
      }
      return arr
    }, [])
    if (conversationIDKeys.length > 0) {
      logger.info(
        `onChatThreadStale: dispatching thread reload actions for ${
          conversationIDKeys.length
        } convs of type ${key}`
      )
      actions = actions.concat([
        Chat2Gen.createMarkConversationsStale({
          conversationIDKeys,
          updateType: RPCChatTypes.notifyChatStaleUpdateType[key],
        }),
        Chat2Gen.createMetaRequestTrusted({
          conversationIDKeys,
          force: true,
        }),
      ])
    }
  })
  return actions
}

// Some participants are broken/fixed now
const onChatIdentifyUpdate = update => {
  const usernames = update.CanonicalName.split(',')
  const broken = (update.breaks.breaks || []).map(b => b.user.username)
  const newlyBroken = []
  const newlyFixed = []

  usernames.forEach(name => {
    if (broken.includes(name)) {
      newlyBroken.push(name)
    } else {
      newlyFixed.push(name)
    }
  })

  return [UsersGen.createUpdateBrokenState({newlyBroken, newlyFixed})]
}

// Get actions to update messagemap / metamap when retention policy expunge happens
const expungeToActions = (expunge: RPCChatTypes.ExpungeInfo, state: TypedState) => {
  const actions = []
  const meta = !!expunge.conv && Constants.inboxUIItemToConversationMeta(expunge.conv)
  if (meta) {
    actions.push(Chat2Gen.createMetasReceived({fromExpunge: true, metas: [meta]}))
  }
  const conversationIDKey = Types.conversationIDToKey(expunge.convID)
  actions.push(
    Chat2Gen.createMessagesWereDeleted({
      conversationIDKey,
      deletableMessageTypes: Constants.getDeletableByDeleteHistory(state),
      upToMessageID: expunge.expunge.upto,
    })
  )
  return actions
}

// Get actions to update messagemap / metamap when ephemeral messages expire
const ephemeralPurgeToActions = (info: RPCChatTypes.EphemeralPurgeNotifInfo) => {
  const actions = []
  const meta = !!info.conv && Constants.inboxUIItemToConversationMeta(info.conv)
  if (meta) {
    actions.push(Chat2Gen.createMetasReceived({fromEphemeralPurge: true, metas: [meta]}))
  }
  const conversationIDKey = Types.conversationIDToKey(info.convID)
  const messageIDs =
    !!info.msgs &&
    info.msgs.reduce((arr, msg) => {
      const msgID = Constants.getMessageID(msg)
      if (msgID) {
        arr.push(msgID)
      }
      return arr
    }, [])
  !!messageIDs && actions.push(Chat2Gen.createMessagesExploded({conversationIDKey, messageIDs}))
  return actions
}

// Handle calls that come from the service
const setupChatHandlers = () => {
  engine().setIncomingActionCreators(
    'chat.1.NotifyChat.NewChatActivity',
    (payload: {activity: RPCChatTypes.ChatActivity}, ignore1, ignore2, getState) => {
      const activity: RPCChatTypes.ChatActivity = payload.activity
      logger.info(`Got new chat activity of type: ${activity.activityType}`)
      switch (activity.activityType) {
        case RPCChatTypes.notifyChatChatActivityType.incomingMessage:
          return activity.incomingMessage ? onIncomingMessage(activity.incomingMessage, getState()) : null
        case RPCChatTypes.notifyChatChatActivityType.setStatus:
          return chatActivityToMetasAction(activity.setStatus)
        case RPCChatTypes.notifyChatChatActivityType.readMessage:
          return chatActivityToMetasAction(activity.readMessage)
        case RPCChatTypes.notifyChatChatActivityType.newConversation:
          return chatActivityToMetasAction(activity.newConversation)
        case RPCChatTypes.notifyChatChatActivityType.failedMessage: {
          const failedMessage: ?RPCChatTypes.FailedMessageInfo = activity.failedMessage
          return failedMessage && failedMessage.outboxRecords
            ? onErrorMessage(failedMessage.outboxRecords)
            : null
        }
        case RPCChatTypes.notifyChatChatActivityType.membersUpdate:
          const convID = activity.membersUpdate && activity.membersUpdate.convID
          return convID
            ? [
                Chat2Gen.createMetaRequestTrusted({
                  conversationIDKeys: [Types.conversationIDToKey(convID)],
                  force: true,
                }),
              ]
            : null
        case RPCChatTypes.notifyChatChatActivityType.setAppNotificationSettings:
          const setAppNotificationSettings: ?RPCChatTypes.SetAppNotificationSettingsInfo =
            activity.setAppNotificationSettings
          return setAppNotificationSettings
            ? [
                Chat2Gen.createNotificationSettingsUpdated({
                  conversationIDKey: Types.conversationIDToKey(setAppNotificationSettings.convID),
                  settings: setAppNotificationSettings.settings,
                }),
              ]
            : null
        case RPCChatTypes.notifyChatChatActivityType.teamtype:
          return [Chat2Gen.createInboxRefresh({reason: 'teamTypeChanged'})]
        case RPCChatTypes.notifyChatChatActivityType.expunge:
          return activity.expunge ? expungeToActions(activity.expunge, getState()) : null
        case RPCChatTypes.notifyChatChatActivityType.ephemeralPurge:
          return activity.ephemeralPurge ? ephemeralPurgeToActions(activity.ephemeralPurge) : null
        default:
          break
      }
    }
  )

  engine().setIncomingActionCreators(
    'chat.1.NotifyChat.ChatTLFFinalize',
    ({convID}: {convID: RPCChatTypes.ConversationID}) => [
      Chat2Gen.createMetaRequestTrusted({conversationIDKeys: [Types.conversationIDToKey(convID)]}),
    ]
  )

  engine().setIncomingActionCreators(
    'chat.1.NotifyChat.ChatInboxSynced',
    ({syncRes}: RPCChatTypes.NotifyChatChatInboxSyncedRpcParam, ignore1, ignore2, getState) =>
      onChatInboxSynced(syncRes, getState)
  )

  engine().setIncomingActionCreators('chat.1.NotifyChat.ChatInboxSyncStarted', () => [
    Chat2Gen.createSetLoading({key: 'inboxSyncStarted', loading: true}),
  ])

  engine().setIncomingActionCreators('chat.1.NotifyChat.ChatInboxStale', () => [
    Chat2Gen.createInboxRefresh({reason: 'inboxStale'}),
  ])

  engine().setIncomingActionCreators(
    'chat.1.NotifyChat.ChatIdentifyUpdate',
    ({update}: RPCChatTypes.NotifyChatChatIdentifyUpdateRpcParam) => onChatIdentifyUpdate(update)
  )

  engine().setIncomingActionCreators(
    'chat.1.NotifyChat.ChatTypingUpdate',
    ({typingUpdates}: RPCChatTypes.NotifyChatChatTypingUpdateRpcParam) => onChatTypingUpdate(typingUpdates)
  )

  engine().setIncomingActionCreators(
    'chat.1.NotifyChat.ChatThreadsStale',
    ({updates}: RPCChatTypes.NotifyChatChatThreadsStaleRpcParam) => onChatThreadStale(updates)
  )

  engine().setIncomingActionCreators('chat.1.NotifyChat.ChatJoinedConversation', () => [
    Chat2Gen.createInboxRefresh({reason: 'joinedAConversation'}),
  ])
  engine().setIncomingActionCreators('chat.1.NotifyChat.ChatLeftConversation', () => [
    Chat2Gen.createInboxRefresh({reason: 'leftAConversation'}),
  ])
  engine().setIncomingActionCreators('chat.1.NotifyChat.ChatSetConvRetention', update => {
    if (update.conv) {
      return [Chat2Gen.createUpdateConvRetentionPolicy({conv: update.conv})]
    }
    logger.warn(
      'ChatHandler: got NotifyChat.ChatSetConvRetention with no attached InboxUIItem. Forcing update.'
    )
    // force to get the new retention policy
    return [
      Chat2Gen.createMetaRequestTrusted({
        conversationIDKeys: [Types.conversationIDToKey(update.convID)],
        force: true,
      }),
    ]
  })
  engine().setIncomingActionCreators('chat.1.NotifyChat.ChatSetTeamRetention', update => {
    if (update.convs) {
      return [Chat2Gen.createUpdateTeamRetentionPolicy({convs: update.convs})]
    }
    // this is a more serious problem, but we don't need to bug the user about it
    logger.error(
      'ChatHandler: got NotifyChat.ChatSetTeamRetention with no attached InboxUIItems. The local version may be out of date'
    )
  })
}

const loadThreadMessageTypes = Object.keys(RPCChatTypes.commonMessageType).reduce((arr, key) => {
  switch (key) {
    case 'edit': // daemon filters this out for us so we can ignore
    case 'delete':
    case 'attachmentuploaded':
      break
    default:
      arr.push(RPCChatTypes.commonMessageType[key])
      break
  }

  return arr
}, [])

const reasonToRPCReason = (reason: string): RPCChatTypes.GetThreadReason => {
  switch (reason) {
    case 'push':
      return RPCChatTypes.commonGetThreadReason.push
    case 'foregrounding':
      return RPCChatTypes.commonGetThreadReason.foreground
    default:
      return RPCChatTypes.commonGetThreadReason.general
  }
}

// Load new messages on a thread. We call this when you select a conversation, we get a thread-is-stale notification, or when you scroll up and want more messages
const loadMoreMessages = (
  state: TypedState,
  action:
    | Chat2Gen.SelectConversationPayload
    | Chat2Gen.LoadOlderMessagesDueToScrollPayload
    | Chat2Gen.SetPendingConversationUsersPayload
    | Chat2Gen.MarkConversationsStalePayload
    | Chat2Gen.MetasReceivedPayload
    | Chat2Gen.SetPendingConversationExistingConversationIDKeyPayload
) => {
  // Get the conversationIDKey
  let key = null
  let reason: string = ''

  switch (action.type) {
    case ConfigGen.changedFocus:
      if (!isMobile || !action.payload.appFocused) {
        return
      }
      key = Constants.getSelectedConversation(state)
      reason = 'foregrounding'
      break
    case Chat2Gen.setPendingConversationUsers:
      if (Constants.getSelectedConversation(state) !== Constants.pendingConversationIDKey) {
        return
      }
      reason = 'building a search'
      // we stash the actual preview conversation id key in here
      key = Constants.getResolvedPendingConversationIDKey(state)
      break
    case Chat2Gen.setPendingConversationExistingConversationIDKey:
      if (Constants.getSelectedConversation(state) !== Constants.pendingConversationIDKey) {
        // We're not looking at it so ignore
        return
      }
      reason = 'got search preview conversationidkey'
      key = Constants.getResolvedPendingConversationIDKey(state)
      break
    case Chat2Gen.markConversationsStale:
      key = Constants.getSelectedConversation(state)
      // not mentioned?
      if (action.payload.conversationIDKeys.indexOf(key) === -1) {
        return
      }
      reason = 'got stale'
      break
    case Chat2Gen.selectConversation:
      key = action.payload.conversationIDKey
      reason = action.payload.reason || 'selected'

      if (key === Constants.pendingConversationIDKey) {
        key = Constants.getResolvedPendingConversationIDKey(state)
      }
      break
    case Chat2Gen.metasReceived:
      if (!action.payload.clearExistingMessages) {
        // we didn't clear anything out, we don't need to fetch anything
        return
      }
      key = Constants.getSelectedConversation(state)
      break
    case Chat2Gen.loadOlderMessagesDueToScroll:
      key = action.payload.conversationIDKey
      if (action.payload.conversationIDKey === Constants.pendingConversationIDKey) {
        key = Constants.getResolvedPendingConversationIDKey(state)
      }
      break
    default:
      key = action.payload.conversationIDKey
  }

  if (!key || !Constants.isValidConversationIDKey(key)) {
    logger.info('Load thread bail: no conversationIDKey')
    return
  }

  const conversationIDKey = key

  const conversationID = Types.keyToConversationID(conversationIDKey)
  if (!conversationID) {
    logger.info('Load thread bail: invalid conversationIDKey')
    return
  }

  let numberOfMessagesToLoad
  let isScrollingBack = false

  const meta = Constants.getMeta(state, conversationIDKey)

  if (meta.membershipType === 'youAreReset' || !meta.rekeyers.isEmpty()) {
    logger.info('Load thread bail: we are reset')
    return
  }

  if (action.type === Chat2Gen.loadOlderMessagesDueToScroll) {
    if (!state.chat2.moreToLoadMap.get(conversationIDKey)) {
      logger.info('Load thread bail: scrolling back and at the end')
      return
    }
    isScrollingBack = true
    numberOfMessagesToLoad = Constants.numMessagesOnScrollback
  } else {
    numberOfMessagesToLoad = Constants.numMessagesOnInitialLoad
  }

  logger.info(
    `Load thread: calling rpc convo: ${conversationIDKey} num: ${numberOfMessagesToLoad} reason: ${reason}`
  )

  const loadingKey = `loadingThread:${conversationIDKey}`

  let calledClear = false
  const onGotThread = ({thread}: {+thread: ?string}, context: 'full' | 'cached') => {
    if (!thread) {
      return
    }

    const uiMessages: RPCChatTypes.UIMessages = JSON.parse(thread)

    const actions = []

    let shouldClearOthers = false
    if (!isScrollingBack && !calledClear) {
      shouldClearOthers = true
      calledClear = true
    }

    const messages = (uiMessages.messages || []).reduce((arr, m) => {
      const message = conversationIDKey
        ? Constants.uiMessageToMessage(
            conversationIDKey,
            m,
            state.config.username || '',
            state.config.deviceName || ''
          )
        : null
      if (message) {
        arr.push(message)
      }
      return arr
    }, [])

    const moreToLoad = uiMessages.pagination ? !uiMessages.pagination.last : true
    actions.push(Saga.put(Chat2Gen.createUpdateMoreToLoad({conversationIDKey, moreToLoad})))

    if (messages.length) {
      actions.push(
        Saga.put(
          Chat2Gen.createMessagesAdd({
            context: {conversationIDKey, type: 'threadLoad'},
            messages,
            shouldClearOthers,
          })
        )
      )
    }

    return actions
  }

  return Saga.call(function*() {
    try {
      const results: RPCChatTypes.NonblockFetchRes = yield RPCChatTypes.localGetThreadNonblockRpcSaga({
        incomingCallMap: {
          'chat.1.chatUi.chatThreadCached': p => onGotThread(p, 'cached'),
          'chat.1.chatUi.chatThreadFull': p => onGotThread(p, 'full'),
        },
        params: {
          cbMode: RPCChatTypes.localGetThreadNonblockCbMode.incremental,
          conversationID,
          identifyBehavior: RPCTypes.tlfKeysTLFIdentifyBehavior.chatGui,
          pagination: {
            last: false,
            next: isScrollingBack ? 'deadbeef' : '', // daemon treats this as a boolean essentially. string means to scroll back, null means an initial load
            num: numberOfMessagesToLoad,
            previous: '',
          },
          pgmode: RPCChatTypes.localGetThreadNonblockPgMode.server,
          query: {
            disableResolveSupersedes: false,
            markAsRead: false,
            messageTypes: loadThreadMessageTypes,
          },
          reason: reasonToRPCReason(reason),
        },
        waitingKey: loadingKey,
      })
      yield Saga.put(Chat2Gen.createSetConversationOffline({conversationIDKey, offline: results.offline}))
    } finally {
      yield Saga.put(Chat2Gen.createClearLoading({key: `pushLoad:${conversationIDKey}`}))
    }
  })
}

const clearInboxFilter = (
  action: Chat2Gen.SelectConversationPayload | Chat2Gen.MessageSendPayload,
  state: TypedState
) => {
  if (!state.chat2.inboxFilter) {
    return
  }

  if (
    action.type === Chat2Gen.selectConversation &&
    (action.payload.reason === 'inboxFilterArrow' || action.payload.reason === 'inboxFilterChanged')
  ) {
    return
  }

  return Saga.put(Chat2Gen.createSetInboxFilter({filter: ''}))
}

// Show a desktop notification
const desktopNotify = (action: Chat2Gen.DesktopNotificationPayload, state: TypedState) => {
  const {conversationIDKey, author, body} = action.payload
  const meta = Constants.getMeta(state, conversationIDKey)

  if (
    !Constants.isUserActivelyLookingAtThisThread(state, conversationIDKey) &&
    !meta.isMuted // ignore muted convos
  ) {
    logger.info('Sending Chat notification')
    return Saga.put((dispatch: Dispatch) => {
      let title = ['small', 'big'].includes(meta.teamType) ? meta.teamname : author
      if (meta.teamType === 'big') {
        title += `#${meta.channelname}`
      }
      NotifyPopup(title, {body}, -1, author, () => {
        dispatch(
          Chat2Gen.createSelectConversation({
            conversationIDKey,
            reason: 'desktopNotification',
          })
        )
        dispatch(Route.switchTo([chatTab]))
<<<<<<< HEAD
        dispatch(ConfigGen.createShowMain())
=======
        dispatch(AppGen.createShowMain())
>>>>>>> 6698053e
      })
    })
  }
}

// Delete a message. We cancel pending messages
const messageDelete = (action: Chat2Gen.MessageDeletePayload, state: TypedState) => {
  const {conversationIDKey, ordinal} = action.payload
  const message = state.chat2.messageMap.getIn([conversationIDKey, ordinal])
  if (!message || (message.type !== 'text' && message.type !== 'attachment')) {
    logger.warn('Deleting non-existant or, non-text non-attachment message')
    logger.debug('Deleting invalid message:', message)
    return
  }

  const meta = state.chat2.metaMap.get(conversationIDKey)
  if (!meta) {
    logger.warn('Deleting message w/ no meta')
    logger.debug('Deleting message w/ no meta', message)
    return
  }

  // We have to cancel pending messages
  if (!message.id) {
    if (message.outboxID) {
      return Saga.sequentially([
        Saga.call(RPCChatTypes.localCancelPostRpcPromise, {
          outboxID: Types.outboxIDToRpcOutboxID(message.outboxID),
        }),
        Saga.put(Chat2Gen.createMessagesWereDeleted({conversationIDKey, ordinals: [message.ordinal]})),
      ])
    } else {
      logger.warn('Delete of no message id and no outboxid')
    }
  } else {
    return Saga.call(RPCChatTypes.localPostDeleteNonblockRpcPromise, {
      clientPrev: 0,
      conversationID: Types.keyToConversationID(conversationIDKey),
      identifyBehavior: RPCTypes.tlfKeysTLFIdentifyBehavior.chatGui,
      outboxID: null,
      supersedes: message.id,
      tlfName: meta.tlfname,
      tlfPublic: false,
    })
  }
}

const clearMessageSetEditing = (action: Chat2Gen.MessageEditPayload) =>
  Saga.put(
    Chat2Gen.createMessageSetEditing({
      conversationIDKey: action.payload.conversationIDKey,
      ordinal: null,
    })
  )

// We pass a special flag to tell the service if we're aware of any broken users. This is so we avoid
// accidentally sending into a convo when there should be a red bar but we haven't seen it for some reason
const getIdentifyBehavior = (state: TypedState, conversationIDKey: Types.ConversationIDKey) => {
  const participants = Constants.getMeta(state, conversationIDKey).participants
  const hasBroken = participants.some(p => state.users.infoMap.getIn([p, 'broken']))
  // We send a flag to the daemon depending on if we know about a broken user or not. If not it'll check before sending and show
  // the red banner
  return hasBroken
    ? RPCTypes.tlfKeysTLFIdentifyBehavior.chatGui
    : RPCTypes.tlfKeysTLFIdentifyBehavior.chatGuiStrict
}

const messageReplyPrivately = (action: Chat2Gen.MessageReplyPrivatelyPayload, state: TypedState) => {
  const {sourceConversationIDKey, ordinal} = action.payload
  const message = Constants.getMessage(state, sourceConversationIDKey, ordinal)
  if (!message) {
    logger.warn("Can't find message to reply to", ordinal)
    return
  }

  return createConversation(Chat2Gen.createCreateConversation({participants: [message.author]}), state)
}

const messageReplyPrivatelySuccess = (results: Array<any>, action: Chat2Gen.MessageReplyPrivatelyPayload) => {
  const result: RPCChatTypes.NewConversationLocalRes = results[1]
  const conversationIDKey = Types.conversationIDToKey(result.conv.info.id)
  return Saga.sequentially([
    Saga.put(Chat2Gen.createSelectConversation({conversationIDKey, reason: 'createdMessagePrivately'})),
    Saga.put(
      Chat2Gen.createMessageSetQuoting({
        ordinal: action.payload.ordinal,
        sourceConversationIDKey: action.payload.sourceConversationIDKey,
        targetConversationIDKey: conversationIDKey,
      })
    ),
  ])
}

const messageEdit = (action: Chat2Gen.MessageEditPayload, state: TypedState) => {
  const {conversationIDKey, text, ordinal} = action.payload
  const message = Constants.getMessage(state, conversationIDKey, ordinal)
  if (!message) {
    logger.warn("Can't find message to edit", ordinal)
    return
  }

  if (message.type === 'text') {
    // Skip if the content is the same
    if (message.text.stringValue() === text.stringValue()) {
      return Saga.put(Chat2Gen.createMessageSetEditing({conversationIDKey, ordinal: null}))
    }

    const meta = Constants.getMeta(state, conversationIDKey)
    const tlfName = meta.tlfname
    const clientPrev = Constants.getClientPrev(state, conversationIDKey)
    // Editing a normal message
    if (message.id) {
      const supersedes = message.id
      const outboxID = Constants.generateOutboxID()

      return Saga.call(RPCChatTypes.localPostEditNonblockRpcPromise, {
        body: text.stringValue(),
        clientPrev,
        conversationID: Types.keyToConversationID(conversationIDKey),
        identifyBehavior: getIdentifyBehavior(state, conversationIDKey),
        outboxID,
        supersedes,
        tlfName,
        tlfPublic: false,
      })
    } else {
      // Pending messages need to be cancelled and resent
      if (message.outboxID) {
        return Saga.sequentially([
          Saga.call(RPCChatTypes.localCancelPostRpcPromise, {
            outboxID: Types.outboxIDToRpcOutboxID(message.outboxID),
          }),
          Saga.put(Chat2Gen.createMessagesWereDeleted({conversationIDKey, ordinals: [message.ordinal]})),
          Saga.put(Chat2Gen.createMessageSend({conversationIDKey, text})),
        ])
      } else {
        logger.warn('Editing no id and no outboxid')
      }
    }
  } else {
    logger.warn('Editing non-text message')
  }
}

const messageRetry = (action: Chat2Gen.MessageRetryPayload, state: TypedState) => {
  const {outboxID} = action.payload
  return Saga.call(RPCChatTypes.localRetryPostRpcPromise, {
    outboxID: Types.outboxIDToRpcOutboxID(outboxID),
  })
}

const messageSend = (action: Chat2Gen.MessageSendPayload, state: TypedState) => {
  const {conversationIDKey, text} = action.payload
  const outboxID = Constants.generateOutboxID()
  const meta = Constants.getMeta(state, conversationIDKey)
  const tlfName = meta.tlfname
  const clientPrev = Constants.getClientPrev(state, conversationIDKey)

  // disable sending exploding messages if flag is false
  const ephemeralLifetime = flags.explodingMessagesEnabled
    ? Constants.getConversationExplodingMode(state, conversationIDKey)
    : 0
  const ephemeralData = ephemeralLifetime !== 0 ? {ephemeralLifetime} : {}

  // Inject pending message and make the call
  return Saga.sequentially([
    Saga.put(
      Chat2Gen.createMessagesAdd({
        context: {type: 'sent'},
        messages: [
          Constants.makePendingTextMessage(
            state,
            conversationIDKey,
            text,
            Types.stringToOutboxID(outboxID.toString('hex') || ''), // never null but makes flow happy
            ephemeralLifetime
          ),
        ],
      })
    ),
    Saga.call(RPCChatTypes.localPostTextNonblockRpcPromise, {
      ...ephemeralData,
      body: text.stringValue(),
      clientPrev,
      conversationID: Types.keyToConversationID(conversationIDKey),
      identifyBehavior: getIdentifyBehavior(state, conversationIDKey),
      outboxID,
      tlfName,
      tlfPublic: false,
    }),
  ])
}

const previewConversationAfterFindExisting = (
  _fromPreviewConversation,
  action: Chat2Gen.PreviewConversationPayload | Chat2Gen.SetPendingConversationUsersPayload,
  state: TypedState
) => {
  // TODO make a sequentially that uses an object map and not all this array nonsense
  if (!_fromPreviewConversation || _fromPreviewConversation.length !== 4) {
    return
  }
  const results: ?RPCChatTypes.FindConversationsLocalRes = _fromPreviewConversation[2]
  const users: Array<string> = _fromPreviewConversation[3]

  // still looking for this result?
  if (
    // If action.type === Chat2Gen.setPendingConversationUsers, then
    // we know that fromSearch is true and participants is non-empty
    // (see previewConversationFindExisting).
    action.type === Chat2Gen.setPendingConversationUsers &&
    !Constants.getMeta(state, Constants.pendingConversationIDKey)
      .participants.toSet()
      .equals(I.Set(users))
  ) {
    console.log('Ignoring old preview find due to participant mismatch')
    return
  }

  let existingConversationIDKey

  const isTeam =
    action.type === Chat2Gen.previewConversation && (action.payload.teamname || action.payload.channelname)
  if (action.type === Chat2Gen.previewConversation && action.payload.conversationIDKey) {
    existingConversationIDKey = action.payload.conversationIDKey
  } else if (results && results.conversations && results.conversations.length > 0) {
    // Even if we find an existing conversation lets put it into the pending state so its on top always, makes the UX simpler and better to see it selected
    // and allows quoting privately to work nicely
    existingConversationIDKey = Types.conversationIDToKey(results.conversations[0].info.id)

    // If we get a conversationIDKey we don't know about (maybe an empty convo) lets treat it as not being found so we can go through the create flow
    // if it's a team avoid the flow and just preview & select the channel
    if (
      !isTeam &&
      existingConversationIDKey &&
      Constants.getMeta(state, existingConversationIDKey).conversationIDKey === Constants.noConversationIDKey
    ) {
      existingConversationIDKey = Constants.noConversationIDKey
    }
  }

  // If we're previewing a team conversation we want to actually make an rpc call and add it to the inbox
  if (isTeam) {
    if (!existingConversationIDKey || existingConversationIDKey === Constants.noConversationIDKey) {
      throw new Error('Tried to preview a non-existant channel?')
    }
    return Saga.sequentially([
      Saga.call(RPCChatTypes.localPreviewConversationByIDLocalRpcPromise, {
        convID: Types.keyToConversationID(existingConversationIDKey),
      }),
      Saga.put(
        Chat2Gen.createSelectConversation({
          conversationIDKey: existingConversationIDKey,
          reason: 'previewResolved',
        })
      ),
      Saga.put(Chat2Gen.createNavigateToThread()),
    ])
  } else {
    return Saga.sequentially([
      Saga.put(
        Chat2Gen.createSetPendingConversationExistingConversationIDKey({
          conversationIDKey: existingConversationIDKey || Constants.noConversationIDKey,
        })
      ),
      Saga.put(Chat2Gen.createSetPendingConversationUsers({fromSearch: false, users})),
      Saga.put(Chat2Gen.createNavigateToThread()),
    ])
  }
}

// Start a conversation, or select an existing one
const previewConversationFindExisting = (
  action: Chat2Gen.PreviewConversationPayload | Chat2Gen.SetPendingConversationUsersPayload,
  state: TypedState
) => {
  let participants
  let teamname
  let channelname
  let conversationIDKey
  if (action.type === Chat2Gen.previewConversation) {
    participants = action.payload.participants
    teamname = action.payload.teamname
    channelname = action.payload.channelname || 'general'
    conversationIDKey = action.payload.conversationIDKey
  } else if (action.type === Chat2Gen.setPendingConversationUsers) {
    if (!action.payload.fromSearch) {
      return
    }
    participants = action.payload.users
    if (!participants.length) {
      return Saga.put(
        Chat2Gen.createSetPendingConversationExistingConversationIDKey({
          conversationIDKey: Constants.noConversationIDKey,
        })
      )
    }
  }
  const you = state.config.username || ''

  let params
  let users
  let setUsers

  // we handled participants or teams
  if (participants) {
    const toFind = I.Set(participants).add(you)
    params = {tlfName: toFind.join(',')}
    users = I.Set(participants)
      .subtract([you])
      .toArray()
    setUsers = Saga.put(Chat2Gen.createSetPendingConversationUsers({fromSearch: false, users}))
  } else if (teamname) {
    params = {
      membersType: RPCChatTypes.commonConversationMembersType.team,
      tlfName: teamname,
      topicName: channelname,
    }
  } else if (conversationIDKey) {
    // we can skip the call if we have a conversationid already
  } else {
    throw new Error('Start conversation called w/ no participants or teamname')
  }

  const markPendingWaiting = Saga.put(
    Chat2Gen.createSetPendingConversationExistingConversationIDKey({
      conversationIDKey: Constants.pendingWaitingConversationIDKey,
    })
  )

  const makeCall = conversationIDKey
    ? null
    : Saga.call(RPCChatTypes.localFindConversationsLocalRpcPromise, {
        identifyBehavior: RPCTypes.tlfKeysTLFIdentifyBehavior.chatGui,
        membersType: RPCChatTypes.commonConversationMembersType.impteamnative,
        oneChatPerTLF: true,
        topicName: '',
        topicType: RPCChatTypes.commonTopicType.chat,
        visibility: RPCTypes.commonTLFVisibility.private,
        ...params,
      })

  const passUsersDown = Saga.identity(users)

  return Saga.sequentially([markPendingWaiting, setUsers, makeCall, passUsersDown])
}

const bootstrapSuccess = (_, state: TypedState) =>
  state.config.username && Saga.put(Chat2Gen.createInboxRefresh({reason: 'bootstrap'}))

const changeSelectedConversation = (
  action:
    | Chat2Gen.MetasReceivedPayload
    | Chat2Gen.LeaveConversationPayload
    | Chat2Gen.MetaDeletePayload
    | Chat2Gen.MessageSendPayload
    | Chat2Gen.SetPendingModePayload
    | Chat2Gen.AttachmentsUploadPayload
    | Chat2Gen.BlockConversationPayload
    | TeamsGen.LeaveTeamPayload,
  state: TypedState
) => {
  const selected = Constants.getSelectedConversation(state)
  switch (action.type) {
    case Chat2Gen.setPendingMode: {
      if (action.payload.pendingMode !== 'none') {
        return Saga.sequentially([
          Saga.put(
            Chat2Gen.createSelectConversation({
              conversationIDKey: Constants.pendingConversationIDKey,
              reason: 'setPendingMode',
            })
          ),
          Saga.put(navigateToThreadRoute),
        ])
      } else if (action.payload.noneDestination === 'inbox') {
        return Saga.put(Chat2Gen.createNavigateToInbox({findNewConversation: true}))
      } else if (action.payload.noneDestination === 'thread') {
        // don't allow check of isValidConversationIDKey
        return Saga.put(navigateToThreadRoute)
      }
      break
    }
    case Chat2Gen.messageSend: // fallthrough
    case Chat2Gen.attachmentsUpload:
      // Sent into a resolved pending conversation? Select the resolved one
      if (selected === Constants.pendingConversationIDKey) {
        const resolvedPendingConversationIDKey = Constants.getResolvedPendingConversationIDKey(state)
        if (resolvedPendingConversationIDKey !== Constants.noConversationIDKey) {
          return Saga.put(
            Chat2Gen.createSelectConversation({
              conversationIDKey: resolvedPendingConversationIDKey,
              reason: 'sendingToPending',
            })
          )
        }
      }
  }

  if (!isMobile) {
    return _maybeAutoselectNewestConversation(action, state)
  }
}

const _maybeAutoselectNewestConversation = (
  action:
    | Chat2Gen.MetasReceivedPayload
    | Chat2Gen.LeaveConversationPayload
    | Chat2Gen.MetaDeletePayload
    | Chat2Gen.MessageSendPayload
    | Chat2Gen.SetPendingModePayload
    | Chat2Gen.AttachmentsUploadPayload
    | Chat2Gen.BlockConversationPayload
    | Chat2Gen.NavigateToInboxPayload
    | TeamsGen.LeaveTeamPayload,
  state: TypedState
) => {
  const selected = Constants.getSelectedConversation(state)
  if (action.type === Chat2Gen.metaDelete) {
    if (!action.payload.selectSomethingElse) {
      return
    }
    // only do this if we blocked the current conversation
    if (selected !== action.payload.conversationIDKey) {
      return
    }
    // only select something if we're leaving a pending conversation
  } else if (action.type === Chat2Gen.setPendingMode) {
    if (action.payload.pendingMode !== 'none') {
      return
    }
  }

  if (action.type === Chat2Gen.setPendingMode) {
    if (Constants.isValidConversationIDKey(selected)) {
      return
    }
  } else if (
    (action.type === Chat2Gen.leaveConversation || action.type === Chat2Gen.blockConversation) &&
    action.payload.conversationIDKey === selected
  ) {
    // Intentional fall-through -- force select a new one
  } else if (selected !== Constants.noConversationIDKey) {
    return
  }

  // If we got here we're auto selecting the newest convo
  const meta = state.chat2.metaMap.maxBy(
    meta =>
      meta.teamType !== 'big' &&
      (action.type !== TeamsGen.leaveTeam || meta.teamname !== action.payload.teamname)
        ? meta.timestamp
        : 0
  )

  if (meta) {
    return Saga.put(
      Chat2Gen.createSelectConversation({
        conversationIDKey: meta.conversationIDKey,
        reason: 'findNewestConversation',
      })
    )
  } else if (action.type === TeamsGen.leaveTeam) {
    // the team we left is the only chat we had
    return Saga.put(
      Chat2Gen.createSelectConversation({
        conversationIDKey: Constants.noConversationIDKey,
        reason: 'clearSelected',
      })
    )
  }
}

const openFolder = (action: Chat2Gen.OpenFolderPayload, state: TypedState) => {
  const meta = Constants.getMeta(state, action.payload.conversationIDKey)
  const path =
    meta.teamType !== 'adhoc'
      ? teamFolder(meta.teamname)
      : privateFolderWithUsers(meta.participants.toArray())
  return Saga.put(KBFSGen.createOpen({path}))
}

const getRecommendations = (
  action: Chat2Gen.SelectConversationPayload | Chat2Gen.SetPendingConversationUsersPayload,
  state: TypedState
) => {
  if (
    action.type === Chat2Gen.selectConversation &&
    action.payload.conversationIDKey !== Constants.pendingConversationIDKey
  ) {
    return
  }

  const meta = Constants.getMeta(state, Constants.pendingConversationIDKey)
  if (meta.participants.isEmpty()) {
    return Saga.put(SearchGen.createSearchSuggestions({searchKey: 'chatSearch'}))
  }
}

const clearSearchResults = (action: SearchGen.UserInputItemsUpdatedPayload) =>
  Saga.put(SearchGen.createClearSearchResults({searchKey: 'chatSearch'}))

const updatePendingParticipants = (
  action: Chat2Gen.SetPendingModePayload | SearchGen.UserInputItemsUpdatedPayload,
  state: TypedState
) => {
  let users
  if (action.type === Chat2Gen.setPendingMode) {
    // Ignore the pendingMode changes other than the clear
    if (action.payload.pendingMode !== 'none') {
      return
    }
    users = []
  } else {
    users = action.payload.userInputItemIds || []
  }

  return Saga.sequentially([
    Saga.put(Chat2Gen.createSetPendingConversationUsers({fromSearch: true, users})),
    Saga.put(SearchGen.createSetUserInputItems({searchKey: 'chatSearch', searchResults: users})),
  ])
}

function* downloadAttachment(fileName: string, conversationIDKey: any, message: any, ordinal: any) {
  try {
    let lastRatioSent = -1 // force the first update to show no matter what
    const onDownloadProgress = ({bytesComplete, bytesTotal}) => {
      const ratio = bytesComplete / bytesTotal
      // Don't spam ourselves with updates
      if (ratio - lastRatioSent > 0.05) {
        lastRatioSent = ratio
        return Saga.put(
          Chat2Gen.createAttachmentLoading({conversationIDKey, isPreview: false, ordinal, ratio})
        )
      }
    }

    yield RPCChatTypes.localDownloadFileAttachmentLocalRpcSaga({
      incomingCallMap: {
        'chat.1.chatUi.chatAttachmentDownloadDone': () => {},
        'chat.1.chatUi.chatAttachmentDownloadProgress': onDownloadProgress,
        'chat.1.chatUi.chatAttachmentDownloadStart': () => {},
      },
      params: {
        conversationID: Types.keyToConversationID(conversationIDKey),
        filename: fileName,
        identifyBehavior: RPCTypes.tlfKeysTLFIdentifyBehavior.chatGui,
        messageID: message.id,
        preview: false,
      },
    })
    yield Saga.put(Chat2Gen.createAttachmentDownloaded({conversationIDKey, ordinal, path: fileName}))
  } catch (e) {}
}

// Download an attachment to your device
function* attachmentDownload(action: Chat2Gen.AttachmentDownloadPayload) {
  const {conversationIDKey, forShare, ordinal} = action.payload
  if (forShare) {
    // We are sharing an attachment on mobile,
    // the reducer handles setting the appropriate
    // flags in this case
    // TODO DESKTOP-6562 refactor this logic
    return
  }
  const state: TypedState = yield Saga.select()
  let message = Constants.getMessage(state, conversationIDKey, ordinal)

  if (!message || message.type !== 'attachment') {
    throw new Error('Trying to download missing / incorrect message?')
  }

  // already downloaded?
  if (message.downloadPath) {
    logger.warn('Attachment already downloaded')
    return
  }

  // Download it
  const destPath = yield Saga.call(downloadFilePath, message.fileName)
  yield Saga.call(downloadAttachment, destPath, conversationIDKey, message, ordinal)
}

// Upload an attachment
function* attachmentsUpload(action: Chat2Gen.AttachmentsUploadPayload) {
  const {conversationIDKey, paths, titles} = action.payload
  const state: TypedState = yield Saga.select()

  const outboxIDs = paths.map(p => Constants.generateOutboxID())

  // Make the previews
  const previews: Array<?RPCChatTypes.MakePreviewRes> = yield Saga.sequentially(
    paths.map(filename =>
      Saga.call(
        RPCChatTypes.localMakePreviewRpcPromise,
        ({
          attachment: {filename},
          outputDir: tmpDir(),
        }: RPCChatTypes.LocalMakePreviewRpcParam)
      )
    )
  )
  const previewURLs = previews.map(preview => (preview && preview.filename) || '')

  const meta = state.chat2.metaMap.get(conversationIDKey)
  if (!meta) {
    logger.warn('Missing meta for attachment upload', conversationIDKey)
    return
  }

  // disable sending exploding messages if flag is false
  const ephemeralLifetime = flags.explodingMessagesEnabled
    ? Constants.getConversationExplodingMode(state, conversationIDKey)
    : 0
  const ephemeralData = ephemeralLifetime !== 0 ? {ephemeralLifetime} : {}

  const attachmentTypes = paths.map(path => Constants.pathToAttachmentType(path))
  const messages = Constants.makePendingAttachmentMessages(
    state,
    conversationIDKey,
    attachmentTypes,
    titles,
    previewURLs,
    outboxIDs.map(outboxID => Types.stringToOutboxID(outboxID.toString('hex') || '')), // never null but makes flow happy
    ephemeralLifetime
  )
  const ordinals = messages.map(m => m.ordinal)
  yield Saga.put(
    // $FlowIssue getting confused about props on the message union
    Chat2Gen.createMessagesAdd({
      context: {type: 'sent'},
      messages,
    })
  )
  yield Saga.sequentially(
    ordinals.map(ordinal =>
      Saga.put(Chat2Gen.createAttachmentUploading({conversationIDKey, ordinal, ratio: 0.01}))
    )
  )

  yield Saga.sequentially(
    paths.map((path, i) =>
      Saga.call(attachmentUploadCall, {
        conversationIDKey,
        ephemeralData,
        ordinal: ordinals[i],
        outboxID: outboxIDs[i],
        path,
        title: titles[i],
        tlfName: meta.tlfname,
      })
    )
  )
}

function* attachmentUploadCall({
  path,
  conversationIDKey,
  outboxID,
  title,
  tlfName,
  ordinal,
  ephemeralData,
}: {
  path: string,
  conversationIDKey: Types.ConversationIDKey,
  outboxID: Buffer,
  title: string,
  tlfName: string,
  ordinal: Types.Ordinal,
  ephemeralData: {ephemeralLifetime?: number},
}) {
  const state = yield Saga.select()
  try {
    let lastRatioSent = -1 // force the first update to show no matter what
    yield RPCChatTypes.localPostFileAttachmentLocalRpcSaga({
      incomingCallMap: {
        'chat.1.chatUi.chatAttachmentPreviewUploadDone': () => {},
        'chat.1.chatUi.chatAttachmentPreviewUploadStart': metadata =>
          Saga.put(Chat2Gen.createAttachmentUploading({conversationIDKey, ordinal, ratio: 0})),
        'chat.1.chatUi.chatAttachmentUploadDone': () => {},
        'chat.1.chatUi.chatAttachmentUploadOutboxID': () => {},
        'chat.1.chatUi.chatAttachmentUploadProgress': ({bytesComplete, bytesTotal}) => {
          const ratio = bytesComplete / bytesTotal
          // Don't spam ourselves with updates
          if (ordinal && ratio - lastRatioSent > 0.05) {
            lastRatioSent = ratio
            return Saga.put(Chat2Gen.createAttachmentUploading({conversationIDKey, ordinal, ratio}))
          }
        },
        'chat.1.chatUi.chatAttachmentUploadStart': metadata =>
          Saga.put(Chat2Gen.createAttachmentUploading({conversationIDKey, ordinal, ratio: 0})),
      },
      params: {
        ...ephemeralData,
        attachment: {filename: path},
        conversationID: Types.keyToConversationID(conversationIDKey),
        identifyBehavior: getIdentifyBehavior(state, conversationIDKey),
        metadata: Buffer.from([]),
        outboxID,
        title,
        tlfName,
        visibility: RPCTypes.commonTLFVisibility.private,
      },
    })

    if (ordinal) {
      yield Saga.put(Chat2Gen.createAttachmentUploaded({conversationIDKey, ordinal}))
    }
  } catch (e) {
    // TODO better error
    logger.warn(`Upload Attachment Failed: ${e.message}`)
  }
}

// Tell service we're typing
const sendTyping = (action: Chat2Gen.SendTypingPayload) => {
  const {conversationIDKey, typing} = action.payload
  return Saga.call(RPCChatTypes.localUpdateTypingRpcPromise, {
    conversationID: Types.keyToConversationID(conversationIDKey),
    typing,
  })
}

// Implicit teams w/ reset users we can invite them back in or chat w/o them
const resetChatWithoutThem = (action: Chat2Gen.ResetChatWithoutThemPayload, state: TypedState) => {
  const {conversationIDKey} = action.payload
  const meta = Constants.getMeta(state, conversationIDKey)
  // remove all bad people
  const goodParticipants = meta.participants.toSet().subtract(meta.resetParticipants)
  return Saga.put(
    Chat2Gen.createPreviewConversation({
      participants: goodParticipants.toArray(),
      reason: 'resetChatWithoutThem',
    })
  )
}

// let them back in after they reset
const resetLetThemIn = (action: Chat2Gen.ResetLetThemInPayload) =>
  Saga.call(RPCChatTypes.localAddTeamMemberAfterResetRpcPromise, {
    convID: Types.keyToConversationID(action.payload.conversationIDKey),
    username: action.payload.username,
  })

const markThreadAsRead = (
  action:
    | Chat2Gen.SelectConversationPayload
    | Chat2Gen.MessagesAddPayload
    | Chat2Gen.MarkInitiallyLoadedThreadAsReadPayload
    | ConfigGen.ChangedFocusPayload
    | NavigateActions,
  state: TypedState
) => {
  const conversationIDKey = Constants.getSelectedConversation(state)

  if (!conversationIDKey) {
    logger.info('marking read bail on no selected conversation')
    return
  }

  if (!state.chat2.metaMap.get(conversationIDKey)) {
    logger.info('marking read bail on not in meta list. preview?')
    return
  }

  if (action.type === Chat2Gen.markInitiallyLoadedThreadAsRead) {
    if (action.payload.conversationIDKey !== conversationIDKey) {
      logger.info('marking read bail on not looking at this thread anymore?')
      return
    }
  }

  if (!Constants.isUserActivelyLookingAtThisThread(state, conversationIDKey)) {
    logger.info('marking read bail on not looking at this thread')
    return
  }

  let message
  const mmap = state.chat2.messageMap.get(conversationIDKey)
  if (mmap) {
    const ordinals = Constants.getMessageOrdinals(state, conversationIDKey)
    const ordinal = ordinals.findLast(o => {
      const m = mmap.get(o)
      return m && !!m.id
    })
    message = mmap.get(ordinal)
  }

  if (!message) {
    logger.info('marking read bail on no messages')
    return
  }

  logger.info(`marking read messages ${conversationIDKey} ${message.id}`)
  return Saga.call(RPCChatTypes.localMarkAsReadLocalRpcPromise, {
    conversationID: Types.keyToConversationID(conversationIDKey),
    msgID: message.id,
  })
}

// Delete a message and any older
const deleteMessageHistory = (action: Chat2Gen.MessageDeletePayload, state: TypedState) => {
  const {conversationIDKey, ordinal} = action.payload
  const meta = Constants.getMeta(state, conversationIDKey)
  const message = Constants.getMessage(state, conversationIDKey, ordinal)
  if (!message) {
    throw new Error('Deleting message history with no message?')
  }

  if (!meta.tlfname) {
    logger.warn('Deleting message history for non-existent TLF:')
    return
  }

  const param: RPCChatTypes.LocalPostDeleteHistoryThroughRpcParam = {
    conversationID: Types.keyToConversationID(conversationIDKey),
    identifyBehavior: RPCTypes.tlfKeysTLFIdentifyBehavior.chatGui,
    through: message.id,
    tlfName: meta.tlfname,
    tlfPublic: false,
  }
  return Saga.call(RPCChatTypes.localPostDeleteHistoryThroughRpcPromise, param)
}

// Get the rights a user has on certain actions in a team
const loadCanUserPerform = (action: Chat2Gen.SelectConversationPayload, state: TypedState) => {
  const {conversationIDKey} = action.payload
  const meta = Constants.getMeta(state, conversationIDKey)
  const teamname = meta.teamname
  if (!teamname) {
    return
  }
  if (!hasCanPerform(state, teamname)) {
    return Saga.put(TeamsGen.createGetTeamOperations({teamname}))
  }
}

// Helpers to nav you to the right place
const navigateToInbox = (
  action: Chat2Gen.NavigateToInboxPayload | Chat2Gen.LeaveConversationPayload,
  state: TypedState
) => {
  if (action.type === Chat2Gen.leaveConversation && action.payload.dontNavigateToInbox) {
    return
  }
  const actions = [Saga.put(Route.navigateTo([{props: {}, selected: chatTab}, {props: {}, selected: null}]))]
  if (action.payload.findNewConversation && !isMobile) {
    actions.push(_maybeAutoselectNewestConversation(action, state))
  }
  return Saga.sequentially(actions)
}

// Unchecked version of Chat2Gen.createNavigateToThread() --
// Saga.put() this if you want to select the pending conversation
// (which doesn't count as valid).
const navigateToThreadRoute = Route.navigateTo(
  isMobile ? [chatTab, 'conversation'] : [{props: {}, selected: chatTab}, {props: {}, selected: null}]
)

const navigateToThread = (action: Chat2Gen.NavigateToThreadPayload, state: TypedState) => {
  if (!Constants.isValidConversationIDKey(state.chat2.selectedConversation)) {
    console.log('Skip nav to thread on invalid conversation')
    return
  }
  return Saga.put(navigateToThreadRoute)
}

const mobileNavigateOnSelect = (action: Chat2Gen.SelectConversationPayload, state: TypedState) => {
  if (Constants.isValidConversationIDKey(action.payload.conversationIDKey)) {
    return Saga.put(navigateToThreadRoute)
  }
}

const mobileChangeSelection = (_: any, state: TypedState) => {
  const routePath = getPath(state.routeTree.routeState)
  const inboxSelected = routePath.size === 1 && routePath.get(0) === chatTab
  if (inboxSelected) {
    return Saga.put(
      Chat2Gen.createSelectConversation({
        conversationIDKey: Constants.noConversationIDKey,
        reason: 'clearSelected',
      })
    )
  }
}

// Native share sheet for attachments
function* mobileMessageAttachmentShare(action: Chat2Gen.MessageAttachmentNativeSharePayload) {
  const {conversationIDKey, ordinal} = action.payload
  let state: TypedState = yield Saga.select()
  let message = Constants.getMessage(state, conversationIDKey, ordinal)
  if (!message || message.type !== 'attachment') {
    throw new Error('Invalid share message')
  }
  yield Saga.sequentially([
    Saga.put(Chat2Gen.createAttachmentDownload({conversationIDKey, ordinal, forShare: true})),
    Saga.call(downloadAndShowShareActionSheet, message.fileURL, message.fileType),
    Saga.put(Chat2Gen.createAttachmentDownloaded({conversationIDKey, ordinal, forShare: true})),
  ])
}

// Native save to camera roll
function* mobileMessageAttachmentSave(action: Chat2Gen.MessageAttachmentNativeSavePayload) {
  const {conversationIDKey, ordinal} = action.payload
  let state: TypedState = yield Saga.select()
  let message = Constants.getMessage(state, conversationIDKey, ordinal)
  if (!message || message.type !== 'attachment') {
    throw new Error('Invalid share message')
  }
  try {
    logger.info('Trying to save chat attachment to camera roll')
    yield Saga.call(saveAttachmentToCameraRoll, message.fileURL, message.fileType)
  } catch (err) {
    logger.error('Failed to save attachment: ' + err)
    throw new Error('Failed to save attachment: ' + err)
  }
}

const joinConversation = (action: Chat2Gen.JoinConversationPayload) =>
  Saga.call(RPCChatTypes.localJoinConversationByIDLocalRpcPromise, {
    convID: Types.keyToConversationID(action.payload.conversationIDKey),
  })

const leaveConversation = (action: Chat2Gen.LeaveConversationPayload) =>
  Saga.call(RPCChatTypes.localLeaveConversationLocalRpcPromise, {
    convID: Types.keyToConversationID(action.payload.conversationIDKey),
  })

const muteConversation = (action: Chat2Gen.MuteConversationPayload) =>
  Saga.call(RPCChatTypes.localSetConversationStatusLocalRpcPromise, {
    conversationID: Types.keyToConversationID(action.payload.conversationIDKey),
    identifyBehavior: RPCTypes.tlfKeysTLFIdentifyBehavior.chatGui,
    status: action.payload.muted
      ? RPCChatTypes.commonConversationStatus.muted
      : RPCChatTypes.commonConversationStatus.unfiled,
  })

const updateNotificationSettings = (action: Chat2Gen.UpdateNotificationSettingsPayload) =>
  Saga.call(RPCChatTypes.localSetAppNotificationSettingsLocalRpcPromise, {
    channelWide: action.payload.notificationsGlobalIgnoreMentions,
    convID: Types.keyToConversationID(action.payload.conversationIDKey),
    settings: [
      {
        deviceType: RPCTypes.commonDeviceType.desktop,
        enabled: action.payload.notificationsDesktop === 'onWhenAtMentioned',
        kind: RPCChatTypes.commonNotificationKind.atmention,
      },
      {
        deviceType: RPCTypes.commonDeviceType.desktop,
        enabled: action.payload.notificationsDesktop === 'onAnyActivity',
        kind: RPCChatTypes.commonNotificationKind.generic,
      },
      {
        deviceType: RPCTypes.commonDeviceType.mobile,
        enabled: action.payload.notificationsMobile === 'onWhenAtMentioned',
        kind: RPCChatTypes.commonNotificationKind.atmention,
      },
      {
        deviceType: RPCTypes.commonDeviceType.mobile,
        enabled: action.payload.notificationsMobile === 'onAnyActivity',
        kind: RPCChatTypes.commonNotificationKind.generic,
      },
    ],
  })

const blockConversation = (action: Chat2Gen.BlockConversationPayload) =>
  Saga.sequentially([
    Saga.put(Chat2Gen.createNavigateToInbox({findNewConversation: true})),
    Saga.call(RPCChatTypes.localSetConversationStatusLocalRpcPromise, {
      conversationID: Types.keyToConversationID(action.payload.conversationIDKey),
      identifyBehavior: RPCTypes.tlfKeysTLFIdentifyBehavior.chatGui,
      status: action.payload.reportUser
        ? RPCChatTypes.commonConversationStatus.reported
        : RPCChatTypes.commonConversationStatus.blocked,
    }),
  ])

const setConvRetentionPolicy = (action: Chat2Gen.SetConvRetentionPolicyPayload) => {
  const {conversationIDKey, policy} = action.payload
  const convID = Types.keyToConversationID(conversationIDKey)
  let servicePolicy: ?RPCChatTypes.RetentionPolicy
  let ret
  try {
    servicePolicy = retentionPolicyToServiceRetentionPolicy(policy)
  } catch (err) {
    // should never happen
    logger.error(`Unable to parse retention policy: ${err.message}`)
    throw err
  } finally {
    if (servicePolicy) {
      ret = Saga.call(RPCChatTypes.localSetConvRetentionLocalRpcPromise, {
        convID,
        policy: servicePolicy,
      })
    }
  }
  return ret
}

const changePendingMode = (
  action: Chat2Gen.SelectConversationPayload | Chat2Gen.PreviewConversationPayload,
  state: TypedState
) => {
  switch (action.type) {
    case Chat2Gen.previewConversation:
      // We decided to make a team instead of start a convo, so no resolution will take place
      if (action.payload.reason === 'convertAdHoc') {
        return Saga.put(Chat2Gen.createSetPendingMode({pendingMode: 'none', noneDestination: 'inbox'}))
      }
      // We're selecting a team so we never want to show the row, we'll instead make the rpc call to add it to the inbox
      if (action.payload.teamname || action.payload.channelname) {
        return Saga.put(Chat2Gen.createSetPendingMode({pendingMode: 'none'}))
      } else {
        // Otherwise, we're starting a chat with some users.
        return Saga.put(
          Chat2Gen.createSetPendingMode({
            pendingMode: action.payload.reason === 'fromAReset' ? 'startingFromAReset' : 'fixedSetOfUsers',
          })
        )
      }
    case Chat2Gen.selectConversation: {
      if (state.chat2.pendingMode === 'none') {
        return
      }
      if (
        action.payload.conversationIDKey === Constants.pendingConversationIDKey ||
        action.payload.conversationIDKey === Constants.pendingWaitingConversationIDKey
      ) {
        return
      }

      // Selected another conversation and the pending users are empty
      const meta = Constants.getMeta(state, Constants.pendingConversationIDKey)
      if (meta.participants.isEmpty()) {
        return Saga.put(Chat2Gen.createSetPendingMode({pendingMode: 'none'}))
      }

      // Selected the resolved pending conversation? Exit pendingMode
      if (meta.conversationIDKey === action.payload.conversationIDKey) {
        return Saga.put(Chat2Gen.createSetPendingMode({pendingMode: 'none'}))
      }
    }
  }
}

const createConversation = (action: Chat2Gen.CreateConversationPayload, state: TypedState) => {
  const username = state.config.username
  if (!username) {
    throw new Error('Making a convo while logged out?')
  }
  return Saga.sequentially([
    Saga.put(Chat2Gen.createSetLoading({key: Constants.creatingLoadingKey, loading: true})),
    Saga.call(RPCChatTypes.localNewConversationLocalRpcPromise, {
      identifyBehavior: RPCTypes.tlfKeysTLFIdentifyBehavior.chatGui,
      membersType: RPCChatTypes.commonConversationMembersType.impteamnative,
      tlfName: I.Set([username])
        .concat(action.payload.participants)
        .join(','),
      tlfVisibility: RPCTypes.commonTLFVisibility.private,
      topicType: RPCChatTypes.commonTopicType.chat,
    }),
    Saga.put(Chat2Gen.createSetLoading({key: Constants.creatingLoadingKey, loading: false})),
  ])
}

const createConversationSelectIt = (results: Array<any>) => {
  const result: RPCChatTypes.NewConversationLocalRes = results[1]
  const conversationIDKey = Types.conversationIDToKey(result.conv.info.id)
  if (!conversationIDKey) {
    logger.warn("Couldn't make a new conversation?")
    return
  }
  return Saga.sequentially([
    Saga.put(Chat2Gen.createSelectConversation({conversationIDKey, reason: 'justCreated'})),
    Saga.put(Chat2Gen.createSetPendingMode({pendingMode: 'none', noneDestination: 'thread'})),
  ])
}

const setConvExplodingMode = (action: Chat2Gen.SetConvExplodingModePayload) => {
  const {conversationIDKey, seconds} = action.payload
  const actions = []
  logger.info(`Setting exploding mode for conversation ${conversationIDKey} to ${seconds}`)

  // unset a conversation exploding lock for this convo so we accept the new one
  actions.push(Saga.put(Chat2Gen.createSetExplodingModeLock({conversationIDKey, unset: true})))

  const category = Constants.explodingModeGregorKey(conversationIDKey)
  if (seconds === 0) {
    // dismiss the category so we don't leave cruft in the push state
    actions.push(Saga.call(RPCTypes.gregorDismissCategoryRpcPromise, {category}))
  } else {
    // update the category with the exploding time
    actions.push(
      Saga.call(RPCTypes.gregorUpdateCategoryRpcPromise, {
        body: seconds.toString(),
        category,
        dtime: {offset: 0, time: 0},
      })
    )
  }

  return Saga.sequentially(actions)
}

const setConvExplodingModeSuccess = (
  res: RPCGregorTypes.MsgID | void,
  action: Chat2Gen.SetConvExplodingModePayload
) => {
  const {conversationIDKey, seconds} = action.payload
  if (seconds !== 0) {
    logger.info(`Successfully set exploding mode for conversation ${conversationIDKey} to ${seconds}`)
  } else {
    logger.info(`Successfully unset exploding mode for conversation ${conversationIDKey}`)
  }
}

// don't bug the users with black bars for network errors. chat isn't going to work in general
const ignoreErrors = [
  RPCTypes.constantsStatusCode.scgenericapierror,
  RPCTypes.constantsStatusCode.scapinetworkerror,
  RPCTypes.constantsStatusCode.sctimeout,
]
const setConvExplodingModeFailure = (e, action: Chat2Gen.SetConvExplodingModePayload) => {
  const {conversationIDKey, seconds} = action.payload
  if (seconds !== 0) {
    logger.error(
      `Failed to set exploding mode for conversation ${conversationIDKey} to ${seconds}. Service responded with: ${
        e.message
      }`
    )
  } else {
    logger.error(
      `Failed to unset exploding mode for conversation ${conversationIDKey}. Service responded with: ${
        e.message
      }`
    )
  }
  if (ignoreErrors.includes(e.code)) {
    return
  }
  throw e
}

function* handleSeeingExplodingMessages(action: Chat2Gen.HandleSeeingExplodingMessagesPayload) {
  const gregorState = yield Saga.call(RPCTypes.gregorGetStateRpcPromise)
  const seenExplodingMessages = gregorState.items.find(
    i => i.item.category === Constants.seenExplodingGregorKey
  )
  let body = Date.now().toString()
  if (seenExplodingMessages) {
    const contents = seenExplodingMessages.item.body.toString()
    if (isNaN(parseInt(contents, 10))) {
      logger.info('handleSeeingExplodingMessages: bad seenExploding item body, updating category')
    } else {
      // do nothing
      return
    }
  }
  yield Saga.call(RPCTypes.gregorUpdateCategoryRpcPromise, {
    body,
    category: Constants.seenExplodingGregorKey,
    dtime: {time: 0, offset: 0},
  })
}

const loadStaticConfig = (state: TypedState, action: ConfigGen.BootstrapPayload) =>
  !state.chat2.staticConfig &&
  RPCChatTypes.localGetStaticConfigRpcPromise().then((res: RPCChatTypes.StaticConfig) => {
    if (!res.deletableByDeleteHistory) {
      logger.error('chat.loadStaticConfig: got no deletableByDeleteHistory in static config')
      return
    }
    const deletableByDeleteHistory = res.deletableByDeleteHistory.reduce((res, type) => {
      const ourTypes = Constants.serviceMessageTypeToMessageTypes(type)
      if (ourTypes) {
        res.push(...ourTypes)
      }
      return res
    }, [])
    return Chat2Gen.createStaticConfigLoaded({
      staticConfig: Constants.makeStaticConfig({
        deletableByDeleteHistory: I.Set(deletableByDeleteHistory),
      }),
    })
  })

function* chat2Saga(): Saga.SagaGenerator<any, any> {
  // Platform specific actions
  if (isMobile) {
    // Push us into the conversation
    yield Saga.safeTakeEveryPure(Chat2Gen.selectConversation, mobileNavigateOnSelect)
    yield Saga.safeTakeEvery(Chat2Gen.messageAttachmentNativeShare, mobileMessageAttachmentShare)
    yield Saga.safeTakeEvery(Chat2Gen.messageAttachmentNativeSave, mobileMessageAttachmentSave)
    // Unselect the conversation when we go to the inbox
    yield Saga.safeTakeEveryPure(
      a => typeof a.type === 'string' && a.type.startsWith('routeTree:'),
      mobileChangeSelection
    )
  } else {
    yield Saga.safeTakeEveryPure(Chat2Gen.desktopNotification, desktopNotify)
  }

  // Sometimes change the selection
  yield Saga.safeTakeEveryPure(
    [
      Chat2Gen.metasReceived,
      Chat2Gen.leaveConversation,
      Chat2Gen.metaDelete,
      Chat2Gen.setPendingMode,
      Chat2Gen.messageSend,
      Chat2Gen.attachmentsUpload,
      Chat2Gen.blockConversation,
      TeamsGen.leaveTeam,
    ],
    changeSelectedConversation
  )
  // Refresh the inbox
  yield Saga.safeTakeEveryPure(Chat2Gen.inboxRefresh, inboxRefresh)
  // Load teams
  yield Saga.safeTakeEveryPure(Chat2Gen.metasReceived, requestTeamsUnboxing)
  // We've scrolled some new inbox rows into view, queue them up
  yield Saga.safeTakeEveryPure(Chat2Gen.metaNeedsUpdating, queueMetaToRequest)
  // We have some items in the queue to process
  yield Saga.safeTakeEveryPure(Chat2Gen.metaHandleQueue, requestMeta)

  // Actually try and unbox conversations
  yield Saga.safeTakeEveryPure([Chat2Gen.metaRequestTrusted, Chat2Gen.selectConversation], unboxRows)

  // Load the selected thread
  yield Saga.safeTakeEveryPureSimple(
    [
      Chat2Gen.selectConversation,
      Chat2Gen.setPendingConversationExistingConversationIDKey,
      Chat2Gen.loadOlderMessagesDueToScroll,
      Chat2Gen.setPendingConversationUsers,
      Chat2Gen.markConversationsStale,
      Chat2Gen.metasReceived,
      ConfigGen.changedFocus,
    ],
    loadMoreMessages
  )

  yield Saga.safeTakeEveryPure(Chat2Gen.messageRetry, messageRetry)
  yield Saga.safeTakeEveryPure(Chat2Gen.messageSend, messageSend)
  yield Saga.safeTakeEveryPure(Chat2Gen.messageEdit, messageEdit)
  yield Saga.safeTakeEveryPure(Chat2Gen.messageEdit, clearMessageSetEditing)
  yield Saga.safeTakeEveryPure(Chat2Gen.messageDelete, messageDelete)
  yield Saga.safeTakeEveryPure(Chat2Gen.messageDeleteHistory, deleteMessageHistory)

  yield Saga.safeTakeEveryPure(Chat2Gen.setupChatHandlers, setupChatHandlers)
  yield Saga.safeTakeEveryPure([Chat2Gen.selectConversation, Chat2Gen.messageSend], clearInboxFilter)
  yield Saga.safeTakeEveryPure(Chat2Gen.selectConversation, loadCanUserPerform)

  yield Saga.safeTakeEveryPure(
    [Chat2Gen.previewConversation, Chat2Gen.setPendingConversationUsers],
    previewConversationFindExisting,
    previewConversationAfterFindExisting
  )
  yield Saga.safeTakeEveryPure(Chat2Gen.openFolder, openFolder)

  // On bootstrap lets load the untrusted inbox. This helps make some flows easier
  yield Saga.safeTakeEveryPure(ConfigGen.bootstrapSuccess, bootstrapSuccess)

  // Search handling
  yield Saga.safeTakeEveryPure(
    [Chat2Gen.setPendingMode, SearchConstants.isUserInputItemsUpdated('chatSearch')],
    updatePendingParticipants
  )
  yield Saga.safeTakeEveryPure(SearchConstants.isUserInputItemsUpdated('chatSearch'), clearSearchResults)
  yield Saga.safeTakeEveryPure(
    [Chat2Gen.setPendingConversationUsers, Chat2Gen.selectConversation],
    getRecommendations
  )

  yield Saga.safeTakeEvery(Chat2Gen.attachmentDownload, attachmentDownload)
  yield Saga.safeTakeEvery(Chat2Gen.attachmentsUpload, attachmentsUpload)

  yield Saga.safeTakeEveryPure(Chat2Gen.sendTyping, sendTyping)
  yield Saga.safeTakeEveryPure(Chat2Gen.resetChatWithoutThem, resetChatWithoutThem)
  yield Saga.safeTakeEveryPure(Chat2Gen.resetLetThemIn, resetLetThemIn)

  yield Saga.safeTakeEveryPure(
    [
      Chat2Gen.messagesAdd,
      Chat2Gen.selectConversation,
      Chat2Gen.markInitiallyLoadedThreadAsRead,
      ConfigGen.changedFocus,
      a => typeof a.type === 'string' && a.type.startsWith('routeTree:'),
    ],
    markThreadAsRead
  )

  yield Saga.safeTakeEveryPure([Chat2Gen.navigateToInbox, Chat2Gen.leaveConversation], navigateToInbox)
  yield Saga.safeTakeEveryPure(Chat2Gen.navigateToThread, navigateToThread)

  yield Saga.safeTakeEveryPure(Chat2Gen.joinConversation, joinConversation)
  yield Saga.safeTakeEveryPure(Chat2Gen.leaveConversation, leaveConversation)

  yield Saga.safeTakeEveryPure(Chat2Gen.muteConversation, muteConversation)
  yield Saga.safeTakeEveryPure(Chat2Gen.updateNotificationSettings, updateNotificationSettings)
  yield Saga.safeTakeEveryPure(Chat2Gen.blockConversation, blockConversation)

  yield Saga.safeTakeEveryPure(Chat2Gen.setConvRetentionPolicy, setConvRetentionPolicy)
  yield Saga.safeTakeEveryPure(
    Chat2Gen.messageReplyPrivately,
    messageReplyPrivately,
    messageReplyPrivatelySuccess
  )
  yield Saga.safeTakeEveryPure(Chat2Gen.createConversation, createConversation, createConversationSelectIt)
  yield Saga.safeTakeEveryPure([Chat2Gen.selectConversation, Chat2Gen.previewConversation], changePendingMode)

  // Exploding things
  yield Saga.safeTakeEveryPure(
    Chat2Gen.setConvExplodingMode,
    setConvExplodingMode,
    setConvExplodingModeSuccess,
    setConvExplodingModeFailure
  )
  yield Saga.safeTakeEvery(Chat2Gen.handleSeeingExplodingMessages, handleSeeingExplodingMessages)
  yield Saga.safeTakeEveryPurePromise(ConfigGen.bootstrapSuccess, loadStaticConfig)
}

export default chat2Saga<|MERGE_RESOLUTION|>--- conflicted
+++ resolved
@@ -930,11 +930,7 @@
           })
         )
         dispatch(Route.switchTo([chatTab]))
-<<<<<<< HEAD
         dispatch(ConfigGen.createShowMain())
-=======
-        dispatch(AppGen.createShowMain())
->>>>>>> 6698053e
       })
     })
   }
