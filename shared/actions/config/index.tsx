import logger from '../../logger'
import {log} from '../../native/log/logui'
import * as ConfigGen from '../config-gen'
import * as GregorGen from '../gregor-gen'
import * as Flow from '../../util/flow'
import * as ChatGen from '../chat2-gen'
import * as EngineGen from '../engine-gen-gen'
import * as DevicesGen from '../devices-gen'
import * as ProfileGen from '../profile-gen'
import * as WalletsGen from '../wallets-gen'
import * as FsGen from '../fs-gen'
import * as RPCTypes from '../../constants/types/rpc-gen'
import * as Constants from '../../constants/config'
import * as ChatConstants from '../../constants/chat2'
import * as SettingsConstants from '../../constants/settings'
import * as Saga from '../../util/saga'
import * as PlatformSpecific from '../platform-specific'
import * as RouteTreeGen from '../route-tree-gen'
import * as Tabs from '../../constants/tabs'
import * as Router2 from '../../constants/router2'
import * as FsTypes from '../../constants/types/fs'
import * as FsConstants from '../../constants/fs'
import URL from 'url-parse'
import avatarSaga from './avatar'
import {isMobile} from '../../constants/platform'
import {TypedState} from '../../constants/reducer'
import {updateServerConfigLastLoggedIn} from '../../app/server-config'

const onLoggedIn = (state, action: EngineGen.Keybase1NotifySessionLoggedInPayload) => {
  logger.info('keybase.1.NotifySession.loggedIn')
  // only send this if we think we're not logged in
  if (!state.config.loggedIn) {
    return ConfigGen.createLoggedIn({causedBySignup: action.payload.params.signedUp, causedByStartup: false})
  }
}

const onLoggedOut = (state, action: EngineGen.Keybase1NotifySessionLoggedOutPayload) => {
  logger.info('keybase.1.NotifySession.loggedOut')
  // only send this if we think we're logged in (errors on provison can trigger this and mess things up)
  if (state.config.loggedIn) {
    return ConfigGen.createLoggedOut()
  }
}

const onLog = (_, action: EngineGen.Keybase1LogUiLogPayload) => {
  log(action.payload.params)
}

const onConnected = () => ConfigGen.createStartHandshake()
const onDisconnected = () => {
  logger.flush()
  return ConfigGen.createDaemonError({daemonError: new Error('Disconnected')})
}

// set to true so we reget status when we're reachable again
let wasUnreachable = false
function* loadDaemonBootstrapStatus(
  state,
  action:
    | ConfigGen.LoggedInPayload
    | ConfigGen.DaemonHandshakePayload
    | GregorGen.UpdateReachablePayload
    | ConfigGen.LoggedOutPayload
) {
  // Ignore the 'fake' loggedIn cause we'll get the daemonHandshake and we don't want to do this twice
  if (action.type === ConfigGen.loggedIn && action.payload.causedByStartup) {
    return
  }

  if (action.type === GregorGen.updateReachable && action.payload.reachable === RPCTypes.Reachable.no) {
    wasUnreachable = true
  }

  function* makeCall() {
    const s = yield* Saga.callPromise(RPCTypes.configGetBootstrapStatusRpcPromise)
    const loadedAction = ConfigGen.createBootstrapStatusLoaded({
      deviceID: s.deviceID,
      deviceName: s.deviceName,
      followers: s.followers || [],
      following: s.following || [],
      fullname: s.fullname || '',
      loggedIn: s.loggedIn,
      registered: s.registered,
      uid: s.uid,
      username: s.username,
    })
    logger.info(`[Bootstrap] loggedIn: ${loadedAction.payload.loggedIn ? 1 : 0}`)
    yield Saga.put(loadedAction)

    // if we're logged in act like getAccounts is done already
    if (action.type === ConfigGen.daemonHandshake && loadedAction.payload.loggedIn) {
      const newState = yield* Saga.selectState()
      if (newState.config.daemonHandshakeWaiters.get(getAccountsWaitKey)) {
        yield Saga.put(
          ConfigGen.createDaemonHandshakeWait({
            increment: false,
            name: getAccountsWaitKey,
            version: action.payload.version,
          })
        )
      }
    }
  }

  switch (action.type) {
    case ConfigGen.daemonHandshake:
      yield Saga.put(
        ConfigGen.createDaemonHandshakeWait({
          increment: true,
          name: 'config.getBootstrapStatus',
          version: action.payload.version,
        })
      )
      yield* makeCall()
      yield Saga.put(
        ConfigGen.createDaemonHandshakeWait({
          increment: false,
          name: 'config.getBootstrapStatus',
          version: action.payload.version,
        })
      )
      break
    case GregorGen.updateReachable:
      if (action.payload.reachable === RPCTypes.Reachable.yes && wasUnreachable) {
        wasUnreachable = false // reset it
        yield* makeCall()
      }
      break
    case ConfigGen.loggedIn:
      yield* makeCall()
      break
    case ConfigGen.loggedOut:
      yield* makeCall()
      break
  }
}

let _firstTimeConnecting = true
const startHandshake = state => {
  const firstTimeConnecting = _firstTimeConnecting
  _firstTimeConnecting = false
  if (firstTimeConnecting) {
    logger.info('First bootstrap started')
  }
  return ConfigGen.createDaemonHandshake({
    firstTimeConnecting,
    version: state.config.daemonHandshakeVersion + 1,
  })
}

let _firstTimeBootstrapDone = true
const maybeDoneWithDaemonHandshake = (state, action: ConfigGen.DaemonHandshakeWaitPayload) => {
  if (action.payload.version !== state.config.daemonHandshakeVersion) {
    // ignore out of date actions
    return
  }
  if (state.config.daemonHandshakeWaiters.size > 0) {
    // still waiting for things to finish
  } else {
    if (state.config.daemonHandshakeFailedReason) {
      if (state.config.daemonHandshakeRetriesLeft) {
        return ConfigGen.createRestartHandshake()
      }
    } else {
      if (_firstTimeBootstrapDone) {
        _firstTimeBootstrapDone = false
        logger.info('First bootstrap ended')
      }
      return ConfigGen.createDaemonHandshakeDone()
    }
  }
}

// Load accounts, this call can be slow so we attempt to continue w/o waiting if we determine we're logged in
// normally this wouldn't be worth it but this is startup
const getAccountsWaitKey = 'config.getAccounts'

function* loadDaemonAccounts(
  state,
  action: DevicesGen.RevokedPayload | ConfigGen.DaemonHandshakePayload | ConfigGen.LoggedOutPayload
) {
  let handshakeWait = false
  let handshakeVersion = 0

  if (action.type === ConfigGen.daemonHandshake) {
    handshakeVersion = action.payload.version
    // did we beat getBootstrapStatus?
    if (!state.config.loggedIn) {
      handshakeWait = true
    }
  }

  try {
    if (handshakeWait) {
      yield Saga.put(
        ConfigGen.createDaemonHandshakeWait({
          increment: true,
          name: getAccountsWaitKey,
          version: handshakeVersion,
        })
      )
    }

    const result = yield* Saga.callPromise(RPCTypes.configGetAllProvisionedUsernamesRpcPromise)
    let usernames = result.provisionedUsernames || []
    let defaultUsername = result.defaultUsername
    usernames = usernames.sort()
    const loadedAction = ConfigGen.createSetAccounts({defaultUsername, usernames})
    yield Saga.put(loadedAction)
    if (handshakeWait) {
      // someone dismissed this already?
      const newState = yield* Saga.selectState()
      if (newState.config.daemonHandshakeWaiters.get(getAccountsWaitKey)) {
        yield Saga.put(
          ConfigGen.createDaemonHandshakeWait({
            increment: false,
            name: getAccountsWaitKey,
            version: handshakeVersion,
          })
        )
      }
    }
  } catch (error) {
    if (handshakeWait) {
      // someone dismissed this already?
      const newState = yield* Saga.selectState()
      if (newState.config.daemonHandshakeWaiters.get(getAccountsWaitKey)) {
        yield Saga.put(
          ConfigGen.createDaemonHandshakeWait({
            failedReason: "Can't get accounts",
            increment: false,
            name: getAccountsWaitKey,
            version: handshakeVersion,
          })
        )
      }
    }
  }
}

const showDeletedSelfRootPage = () => [
  RouteTreeGen.createSwitchRouteDef({loggedIn: false}),
  RouteTreeGen.createNavigateTo({path: [Tabs.loginTab]}),
]

const switchRouteDef = (state, action: ConfigGen.LoggedInPayload | ConfigGen.LoggedOutPayload) => {
  if (state.config.loggedIn) {
    if (action.type === ConfigGen.loggedIn && !action.payload.causedByStartup) {
      // only do this if we're not handling the initial loggedIn event, cause its handled by routeToInitialScreenOnce
      return [
        RouteTreeGen.createSwitchRouteDef({loggedIn: true}),
        ...(action.payload.causedBySignup
          ? [RouteTreeGen.createNavigateAppend({path: ['signupEnterPhoneNumber']})]
          : []),
      ]
    }
  } else {
    return RouteTreeGen.createSwitchRouteDef({loggedIn: false})
  }
}

const resetGlobalStore = (): any => ({payload: null, type: 'common:resetStore'})

// Figure out whether we can log out using CanLogout, if so,
// startLogoutHandshake, else do what's needed - right now only
// redirect to set password screen.
const startLogoutHandshakeIfAllowed = state =>
  RPCTypes.userCanLogoutRpcPromise().then(canLogoutRes => {
    if (canLogoutRes.canLogout) {
      return startLogoutHandshake(state)
    } else {
      const heading = canLogoutRes.reason
      if (isMobile) {
        return RouteTreeGen.createNavigateTo({
          path: [Tabs.settingsTab, {props: {heading}, selected: SettingsConstants.passwordTab}],
        })
      } else {
        return [
          RouteTreeGen.createNavigateTo({path: [Tabs.settingsTab]}),
          RouteTreeGen.createNavigateAppend({
            path: [{props: {heading}, selected: 'changePassword'}],
          }),
        ]
      }
    }
  })

const startLogoutHandshake = state =>
  ConfigGen.createLogoutHandshake({version: state.config.logoutHandshakeVersion + 1})

// This assumes there's at least a single waiter to trigger this, so if that ever changes you'll have to add
// stuff to trigger this due to a timeout if there's no listeners or something
function* maybeDoneWithLogoutHandshake(state) {
  if (state.config.logoutHandshakeWaiters.size <= 0) {
    yield* Saga.callPromise(RPCTypes.loginLogoutRpcPromise)
  }
}

let routeToInitialScreenOnce = false

const routeToInitialScreen2 = state => {
  // bail if we don't have a navigator and loaded
  if (!Router2._getNavigator()) {
    return
  }
  if (!state.config.startupDetailsLoaded) {
    return
  }

  return routeToInitialScreen(state)
}

// We figure out where to go (push, link, saved state, etc) once ever in a session
const routeToInitialScreen = state => {
  if (routeToInitialScreenOnce) {
    return
  }
  routeToInitialScreenOnce = true

  if (state.config.loggedIn) {
    // A chat
    if (
      state.config.startupConversation &&
      state.config.startupConversation !== ChatConstants.noConversationIDKey
    ) {
      const actions = [
        RouteTreeGen.createNavigateAppend({
          path: [
            {props: {conversationIDKey: state.config.startupConversation}, selected: 'chatConversation'},
          ],
        }),
      ]
      return [
        RouteTreeGen.createSwitchRouteDef({loggedIn: true, path: [Tabs.chatTab]}),
        RouteTreeGen.createResetStack({actions, index: 1, tab: Tabs.chatTab}),
        ChatGen.createSelectConversation({
          conversationIDKey: state.config.startupConversation,
          reason: state.config.startupWasFromPush ? 'push' : 'savedLastState',
        }),
      ]
    }

    // A share
    if (state.config.startupSharePath) {
      return [
        RouteTreeGen.createSwitchRouteDef({loggedIn: true, path: FsConstants.fsRootRouteForNav1}),
        FsGen.createSetIncomingShareLocalPath({localPath: state.config.startupSharePath}),
        FsGen.createShowIncomingShare({initialDestinationParentPath: FsTypes.stringToPath('/keybase')}),
      ]
    }

    // A follow
    if (state.config.startupFollowUser) {
      return [
        RouteTreeGen.createSwitchRouteDef({loggedIn: true, path: [Tabs.peopleTab]}),
        ProfileGen.createShowUserProfile({username: state.config.startupFollowUser}),
      ]
    }

    // A deep link
    if (state.config.startupLink) {
      try {
        const url = new URL(state.config.startupLink)
        const username = Constants.urlToUsername(url)
        logger.info('AppLink: url', url.href, 'username', username)
        if (username) {
          return [
            RouteTreeGen.createSwitchRouteDef({loggedIn: true, path: [Tabs.peopleTab]}),
            ProfileGen.createShowUserProfile({username}),
          ]
        }
      } catch {
        logger.info('AppLink: could not parse link', state.config.startupLink)
      }
    }

    // Just a saved tab
    return RouteTreeGen.createSwitchRouteDef({
      loggedIn: true,
      path: [state.config.startupTab || Tabs.peopleTab],
    })
  } else {
    // Show a login screen
    return [
      RouteTreeGen.createSwitchRouteDef({loggedIn: false}),
      RouteTreeGen.createNavigateTo({parentPath: [Tabs.loginTab], path: []}),
    ]
  }
}

const handleAppLink = (_, action: ConfigGen.LinkPayload) => {
  const url = new URL(action.payload.link)
  if (action.payload.link.startsWith('web+stellar:')) {
    console.warn('Got SEP7 link:', action.payload.link)
<<<<<<< HEAD
    return WalletsGen.createValidateSEP7Link({link: action.payload.link})
=======
>>>>>>> a454a747
  } else {
    const username = Constants.urlToUsername(url)
    if (username) {
      return [
        RouteTreeGen.createSwitchTo({path: [Tabs.peopleTab]}),
        ProfileGen.createShowUserProfile({username}),
      ]
    }
  }
}

const emitInitialLoggedIn = state =>
  state.config.loggedIn && ConfigGen.createLoggedIn({causedBySignup: false, causedByStartup: true})

function* allowLogoutWaiters(_, action: ConfigGen.LogoutHandshakePayload) {
  yield Saga.put(
    ConfigGen.createLogoutHandshakeWait({
      increment: true,
      name: 'nullhandshake',
      version: action.payload.version,
    })
  )
  yield Saga.delay(10)
  yield Saga.put(
    ConfigGen.createLogoutHandshakeWait({
      increment: false,
      name: 'nullhandshake',
      version: action.payload.version,
    })
  )
}

const updateServerConfig = (state: TypedState) =>
  RPCTypes.apiserverGetWithSessionRpcPromise({
    endpoint: 'user/features',
  })
    .then(str => {
      const obj: {
        features: {
          admin?: {
            value: boolean
          }
        }
      } = JSON.parse(str.body)
      const features = Object.keys(obj.features).reduce((map, key) => {
        map[key] = obj.features[key] && obj.features[key].value
        return map
      }, {}) as {[K in string]: boolean}

      const serverConfig = {
        chatIndexProfilingEnabled: !!features.admin,
        dbCleanEnabled: !!features.admin,
        printRPCStats: !!features.admin,
      }

      logger.info('updateServerConfig', serverConfig)
      updateServerConfigLastLoggedIn(state.config.username, serverConfig)
    })
    .catch(e => {
      logger.info('updateServerConfig fail', e)
    })

const setNavigator = (state, action: ConfigGen.SetNavigatorPayload) => {
  const navigator = action.payload.navigator
  Router2._setNavigator(navigator)
}

const newNavigation = (
  _,
  action:
    | RouteTreeGen.NavigateAppendPayload
    | RouteTreeGen.NavigateToPayload
    | RouteTreeGen.NavigateUpPayload
    | RouteTreeGen.SwitchToPayload
    | RouteTreeGen.SwitchRouteDefPayload
    | RouteTreeGen.ClearModalsPayload
    | RouteTreeGen.NavUpToScreenPayload
    | RouteTreeGen.SwitchTabPayload
    | RouteTreeGen.ResetStackPayload
) => {
  const n = Router2._getNavigator()
  n && n.dispatchOldAction(action)
}

function* criticalOutOfDateCheck() {
  // check every hour
  while (true) {
    try {
      const s: Unpacked<ReturnType<typeof RPCTypes.configGetUpdateInfo2RpcPromise>> = yield* Saga.callPromise(
        RPCTypes.configGetUpdateInfo2RpcPromise,
        {}
      )
      let status: ConfigGen.UpdateCriticalCheckStatusPayload['payload']['status'] = 'ok'
      let message = ''
      switch (s.status) {
        case RPCTypes.UpdateInfoStatus2.ok:
          break
        case RPCTypes.UpdateInfoStatus2.suggested:
          status = 'suggested'
          message = s.suggested && s.suggested.message
          break
        case RPCTypes.UpdateInfoStatus2.critical:
          status = 'critical'
          message = s.critical && s.critical.message
          break
        default:
          Flow.ifFlowComplainsAboutThisFunctionYouHaventHandledAllCasesInASwitch(s)
      }
      yield Saga.put(ConfigGen.createUpdateCriticalCheckStatus({message: message || '', status}))
    } catch (e) {
      logger.error("Can't call critical check", e)
    }
    yield Saga.delay(3600 * 1000) // 1 hr
  }
}

function* configSaga(): Saga.SagaGenerator<any, any> {
  // Start the handshake process. This means we tell all sagas we're handshaking with the daemon. If another
  // saga needs to do something before we leave the loading screen they should call daemonHandshakeWait
  yield* Saga.chainAction<ConfigGen.RestartHandshakePayload | ConfigGen.StartHandshakePayload>(
    [ConfigGen.restartHandshake, ConfigGen.startHandshake],
    startHandshake
  )
  // When there are no more waiters, we can show the actual app
  yield* Saga.chainAction<ConfigGen.DaemonHandshakeWaitPayload>(
    ConfigGen.daemonHandshakeWait,
    maybeDoneWithDaemonHandshake
  )
  // Re-get info about our account if you log in/we're done handshaking/became reachable
  yield* Saga.chainGenerator<
    ConfigGen.LoggedInPayload | ConfigGen.DaemonHandshakePayload | GregorGen.UpdateReachablePayload
  >([ConfigGen.loggedIn, ConfigGen.daemonHandshake, GregorGen.updateReachable], loadDaemonBootstrapStatus)
  // Load the known accounts if you revoke / handshake / logout
  yield* Saga.chainGenerator<
    DevicesGen.RevokedPayload | ConfigGen.DaemonHandshakePayload | ConfigGen.LoggedOutPayload
  >([DevicesGen.revoked, ConfigGen.daemonHandshake, ConfigGen.loggedOut], loadDaemonAccounts)
  // Switch between login or app routes
  yield* Saga.chainAction<ConfigGen.LoggedInPayload | ConfigGen.LoggedOutPayload>(
    [ConfigGen.loggedIn, ConfigGen.loggedOut],
    switchRouteDef
  )
  // MUST go above routeToInitialScreen2 so we set the nav correctly
  yield* Saga.chainAction<ConfigGen.SetNavigatorPayload>(ConfigGen.setNavigator, setNavigator)
  // Go to the correct starting screen
  yield* Saga.chainAction<ConfigGen.DaemonHandshakeDonePayload | ConfigGen.SetNavigatorPayload>(
    [ConfigGen.daemonHandshakeDone, ConfigGen.setNavigator],
    routeToInitialScreen2
  )

  yield* Saga.chainAction<
    | RouteTreeGen.NavigateAppendPayload
    | RouteTreeGen.NavigateToPayload
    | RouteTreeGen.NavigateUpPayload
    | RouteTreeGen.SwitchToPayload
    | RouteTreeGen.SwitchRouteDefPayload
    | RouteTreeGen.ClearModalsPayload
    | RouteTreeGen.NavUpToScreenPayload
    | RouteTreeGen.SwitchTabPayload
    | RouteTreeGen.ResetStackPayload
  >(
    [
      RouteTreeGen.navigateAppend,
      RouteTreeGen.navigateTo,
      RouteTreeGen.navigateUp,
      RouteTreeGen.switchTo,
      RouteTreeGen.switchRouteDef,
      RouteTreeGen.clearModals,
      RouteTreeGen.navUpToScreen,
      RouteTreeGen.switchTab,
      RouteTreeGen.resetStack,
    ],
    newNavigation
  )
  // If you start logged in we don't get the incoming call from the daemon so we generate our own here
  yield* Saga.chainAction<ConfigGen.DaemonHandshakeDonePayload>(
    ConfigGen.daemonHandshakeDone,
    emitInitialLoggedIn
  )

  // Like handshake but in reverse, ask sagas to do stuff before we tell the server to log us out
  yield* Saga.chainAction<ConfigGen.LogoutPayload>(ConfigGen.logout, startLogoutHandshakeIfAllowed)
  // Give time for all waiters to register and allow the case where there are no waiters
  yield* Saga.chainGenerator<ConfigGen.LogoutHandshakePayload>(ConfigGen.logoutHandshake, allowLogoutWaiters)
  yield* Saga.chainGenerator<ConfigGen.LogoutHandshakeWaitPayload>(
    ConfigGen.logoutHandshakeWait,
    maybeDoneWithLogoutHandshake
  )
  // When we're all done lets clean up
  yield* Saga.chainAction<ConfigGen.LoggedOutPayload>(ConfigGen.loggedOut, resetGlobalStore)
  // Store per user server config info
  yield* Saga.chainAction<ConfigGen.LoggedInPayload>(ConfigGen.loggedIn, updateServerConfig)

  yield* Saga.chainAction<ConfigGen.SetDeletedSelfPayload>(ConfigGen.setDeletedSelf, showDeletedSelfRootPage)

  yield* Saga.chainAction<EngineGen.Keybase1NotifySessionLoggedInPayload>(
    EngineGen.keybase1NotifySessionLoggedIn,
    onLoggedIn
  )
  yield* Saga.chainAction<EngineGen.Keybase1NotifySessionLoggedOutPayload>(
    EngineGen.keybase1NotifySessionLoggedOut,
    onLoggedOut
  )
  yield* Saga.chainAction<EngineGen.Keybase1LogUiLogPayload>(EngineGen.keybase1LogUiLog, onLog)
  yield* Saga.chainAction<EngineGen.ConnectedPayload>(EngineGen.connected, onConnected)
  yield* Saga.chainAction<EngineGen.DisconnectedPayload>(EngineGen.disconnected, onDisconnected)
  yield* Saga.chainAction<ConfigGen.LinkPayload>(ConfigGen.link, handleAppLink)

  // Kick off platform specific stuff
  yield Saga.spawn(PlatformSpecific.platformConfigSaga)
  yield Saga.spawn(avatarSaga)
  yield Saga.spawn(criticalOutOfDateCheck)
}

export default configSaga<|MERGE_RESOLUTION|>--- conflicted
+++ resolved
@@ -392,10 +392,7 @@
   const url = new URL(action.payload.link)
   if (action.payload.link.startsWith('web+stellar:')) {
     console.warn('Got SEP7 link:', action.payload.link)
-<<<<<<< HEAD
     return WalletsGen.createValidateSEP7Link({link: action.payload.link})
-=======
->>>>>>> a454a747
   } else {
     const username = Constants.urlToUsername(url)
     if (username) {
