--- conflicted
+++ resolved
@@ -299,139 +299,124 @@
   Clipboard.setString(action.payload.text)
 }
 
-<<<<<<< HEAD
 // Dont re-enter this logic
 let inAskTouchID = false
 let wasBackgrounded = true
-const askTouchID = (state: TypedState, action) =>
-  Saga.call(function*() {
-    console.log('[TouchID]: checking', action.type)
-
-    if (state.config.daemonHandshakeState !== 'done') {
-      console.log('[TouchID]: still loading, bailing')
-      inAskTouchID = false
-      return
-    }
-
-    if (!state.config.touchIDAllowedBySystem || !state.config.touchIDEnabled) {
-      console.log('[TouchID]: not enabled, bailing')
-      wasBackgrounded = false
-      inAskTouchID = false
-      return
-    }
-
-    if (inAskTouchID) {
-      console.log('[TouchID]: already working, bailing')
-      return
-    }
-
-    inAskTouchID = true
-
-    // only care if we're logged in
-    if (!state.config.loggedIn) {
-      console.log('[TouchID]: loggedout, bailing')
-      inAskTouchID = false
-      return
-    }
-
-    const appState = state.config.mobileAppState
-    console.log('[TouchID]: current app state', appState)
-
-    if (appState === 'background') {
-      console.log('[TouchID]: background, bailing')
-      yield Saga.put(ConfigGen.createTouchIDState({state: 'asking'}))
-      wasBackgrounded = true
-      inAskTouchID = false
-      return
-    }
-
-    // opening app
-    if (appState === 'active' && wasBackgrounded) {
-      try {
-        console.log('[TouchID]: active')
-        yield Saga.put(ConfigGen.createTouchIDState({state: 'asking'}))
-        yield Saga.call(() => TouchID.authenticate(`Authentication is required to gain access`))
-        console.log('[TouchID]: active success')
-        yield Saga.put(ConfigGen.createTouchIDState({state: 'done'}))
-      } catch (e) {
-        console.log('[TouchID]: active fail')
-        console.log('[TouchID]: logging out')
-        yield Saga.put(ConfigGen.createLogout())
-        yield Saga.take(ConfigGen.loggedOut)
-        yield Saga.put(ConfigGen.createTouchIDState({state: 'done'}))
-      }
-    }
-
-    console.log('[TouchID]: checking done')
+function * askTouchID (state, action) {
+  console.log('[TouchID]: checking', action.type)
+
+  if (state.config.daemonHandshakeState !== 'done') {
+    console.log('[TouchID]: still loading, bailing')
+    inAskTouchID = false
+    return
+  }
+
+  if (!state.config.touchIDAllowedBySystem || !state.config.touchIDEnabled) {
+    console.log('[TouchID]: not enabled, bailing')
     wasBackgrounded = false
     inAskTouchID = false
-  })
-
-const loadTouchIDSettings = (_, action: ConfigGen.DaemonHandshakePayload) =>
-  Saga.call(function*() {
-    const loadTouchWaitKey = 'platform.specific.touchid'
-    yield Saga.put(
-      ConfigGen.createDaemonHandshakeWait({
-        increment: true,
-        name: loadTouchWaitKey,
-        version: action.payload.version,
-      })
-    )
-    const touchIDAllowedTask = yield Saga.fork(TouchID.isSupported)
-    const touchIDEnabledTask = yield Saga.fork(() =>
-      RPCTypes.configGetValueRpcPromise({path: 'ui.touchIDEnabled'}).catch(() => null)
-    )
-    const [touchIDAllowed, touchIDEnabledConfigValue] = yield Saga.join(
-      touchIDAllowedTask,
-      touchIDEnabledTask
-    )
-
-    const touchIDString = isAndroid ? (touchIDAllowed ? 'biometric sensor' : '') : touchIDAllowed
-    const touchIDEnabled = !!(touchIDEnabledConfigValue && touchIDEnabledConfigValue.b)
-
-    console.log(
-      '[TouchID]: state allowed:',
-      touchIDAllowed,
-      ' enabled: ',
-      touchIDEnabled,
-      'enabled config value: ',
-      touchIDEnabledConfigValue
-    )
-    yield Saga.put(ConfigGen.createTouchIDAllowedBySystem({allowed: touchIDString}))
-    yield Saga.put(ConfigGen.createTouchIDEnabled({enabled: touchIDEnabled, writeToConfig: false}))
-
-    yield Saga.put(
-      ConfigGen.createDaemonHandshakeWait({
-        increment: false,
-        name: loadTouchWaitKey,
-        version: action.payload.version,
-      })
-    )
-  })
-
-const saveTouchIDEnabled = (_, action: ConfigGen.TouchIDEnabledPayload) => {
+    return
+  }
+
+  if (inAskTouchID) {
+    console.log('[TouchID]: already working, bailing')
+    return
+  }
+
+  inAskTouchID = true
+
+  // only care if we're logged in
+  if (!state.config.loggedIn) {
+    console.log('[TouchID]: loggedout, bailing')
+    inAskTouchID = false
+    return
+  }
+
+  const appState = state.config.mobileAppState
+  console.log('[TouchID]: current app state', appState)
+
+  if (appState === 'background') {
+    console.log('[TouchID]: background, bailing')
+    yield Saga.put(ConfigGen.createTouchIDState({state: 'asking'}))
+    wasBackgrounded = true
+    inAskTouchID = false
+    return
+  }
+
+  // opening app
+  if (appState === 'active' && wasBackgrounded) {
+    try {
+      console.log('[TouchID]: active')
+      yield Saga.put(ConfigGen.createTouchIDState({state: 'asking'}))
+      yield Saga.callUntyped(() => TouchID.authenticate(`Authentication is required to gain access`))
+      console.log('[TouchID]: active success')
+      yield Saga.put(ConfigGen.createTouchIDState({state: 'done'}))
+    } catch (e) {
+      console.log('[TouchID]: active fail')
+      console.log('[TouchID]: logging out')
+      yield Saga.put(ConfigGen.createLogout())
+      yield Saga.take(ConfigGen.loggedOut)
+      yield Saga.put(ConfigGen.createTouchIDState({state: 'done'}))
+    }
+  }
+
+  console.log('[TouchID]: checking done')
+  wasBackgrounded = false
+  inAskTouchID = false
+}
+
+function* loadTouchIDSettings (_, action) {
+  const loadTouchWaitKey = 'platform.specific.touchid'
+  yield Saga.put(
+    ConfigGen.createDaemonHandshakeWait({
+      increment: true,
+      name: loadTouchWaitKey,
+      version: action.payload.version,
+    })
+  )
+  const touchIDAllowedTask = yield Saga._fork(TouchID.isSupported)
+  const touchIDEnabledTask = yield Saga._fork(() =>
+    RPCTypes.configGetValueRpcPromise({path: 'ui.touchIDEnabled'}).catch(() => null)
+  )
+  const [touchIDAllowed, touchIDEnabledConfigValue] = yield Saga.join(
+    touchIDAllowedTask,
+    touchIDEnabledTask
+  )
+
+  const touchIDString = isAndroid ? (touchIDAllowed ? 'biometric sensor' : '') : touchIDAllowed
+  const touchIDEnabled = !!(touchIDEnabledConfigValue && touchIDEnabledConfigValue.b)
+
+  console.log(
+    '[TouchID]: state allowed:',
+    touchIDAllowed,
+    ' enabled: ',
+    touchIDEnabled,
+    'enabled config value: ',
+    touchIDEnabledConfigValue
+  )
+  yield Saga.put(ConfigGen.createTouchIDAllowedBySystem({allowed: touchIDString}))
+  yield Saga.put(ConfigGen.createTouchIDEnabled({enabled: touchIDEnabled, writeToConfig: false}))
+
+  yield Saga.put(
+    ConfigGen.createDaemonHandshakeWait({
+      increment: false,
+      name: loadTouchWaitKey,
+      version: action.payload.version,
+    })
+  )
+}
+
+function* saveTouchIDEnabled (_, action) {
   console.log('[TouchID]: saving pref', action.payload.enabled)
-  return Saga.spawn(RPCTypes.configSetValueRpcPromise, {
+  yield Saga.spawn(RPCTypes.configSetValueRpcPromise, {
     path: 'ui.touchIDEnabled',
     value: {b: action.payload.enabled, isNull: false},
   })
 }
 
-function* platformConfigSaga(): Saga.SagaGenerator<any, any> {
-  yield Saga.actionToAction([ConfigGen.mobileAppState, ConfigGen.daemonHandshakeDone], askTouchID)
-  yield Saga.actionToAction(ConfigGen.touchIDEnabled, saveTouchIDEnabled)
-  yield Saga.safeTakeEveryPure(ConfigGen.mobileAppState, updateChangedFocus)
-  yield Saga.actionToAction(ConfigGen.loggedOut, clearRouteState)
-  yield Saga.actionToAction([RouteTreeGen.switchTo, Chat2Gen.selectConversation], persistRouteState)
-  yield Saga.actionToAction(ConfigGen.openAppSettings, openAppSettings)
-  yield Saga.actionToAction(ConfigGen.setupEngineListeners, setupNetInfoWatcher)
-  yield Saga.actionToAction(ConfigGen.daemonHandshake, loadTouchIDSettings)
-  yield Saga.actionToAction(ConfigGen.copyToClipboard, copyToClipboard)
-=======
 const handleFilePickerError = (_, action) => {
   Alert.alert('Error', action.payload.error.message)
 }
->>>>>>> 545078b0
 
 const editAvatar = () =>
   new Promise((resolve, reject) => {
@@ -449,6 +434,10 @@
   })
 
 function* platformConfigSaga(): Saga.SagaGenerator<any, any> {
+  yield * Saga.chainGenerator<ConfigGen.MobileAppStatePayload| ConfigGen.DaemonHandshakeDonePalyload>([ConfigGen.mobileAppState, ConfigGen.daemonHandshakeDone], askTouchID)
+  yield * Saga.chainGenerator<ConfigGen.TouchIDEnabledPayload>(ConfigGen.touchIDEnabled, saveTouchIDEnabled)
+  yield * Saga.chainGenerator<ConfigGen.DaemonHandshakePayload>(ConfigGen.daemonHandshake, loadTouchIDSettings)
+
   yield* Saga.chainAction<ConfigGen.MobileAppStatePayload>(ConfigGen.mobileAppState, updateChangedFocus)
   yield* Saga.chainGenerator<ConfigGen.LoggedOutPayload>(ConfigGen.loggedOut, clearRouteState)
   yield* Saga.chainGenerator<RouteTreeGen.SwitchToPayload | Chat2Gen.SelectConversationPayload>(
