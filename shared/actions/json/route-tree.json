--- conflicted
+++ resolved
@@ -53,13 +53,8 @@
       "routeName": "string"
     },
     "switchTab": {
-<<<<<<< HEAD
-      "_description": "Used rarely",
-      "tab": "'tabs.chatTab' | 'tabs.devicesTab' | 'tabs.fsTab' | 'tabs.gitTab' | 'tabs.peopleTab' | 'tabs.settingsTab' | 'tabs.teamsTab' | 'tabs.walletsTab'"
-=======
       "_description": "ONLY used by the new nav. Switch to a different tab.",
       "tab": "Tabs.AppTab"
->>>>>>> d473139c
     }
   }
 }