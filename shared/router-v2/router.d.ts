import * as React from 'react'

<<<<<<< HEAD
type Props = {
  persistRoute: (arg0: any) => void
  isDarkMode?: boolean
}

=======
export type Props = {persistRoute: (path: string) => void}
>>>>>>> defd5119
declare class Router extends React.Component<Props> {}
export default Router<|MERGE_RESOLUTION|>--- conflicted
+++ resolved
@@ -1,13 +1,5 @@
 import * as React from 'react'
 
-<<<<<<< HEAD
-type Props = {
-  persistRoute: (arg0: any) => void
-  isDarkMode?: boolean
-}
-
-=======
-export type Props = {persistRoute: (path: string) => void}
->>>>>>> defd5119
+export type Props = {persistRoute: (path: string) => void; isDarkMode?: boolean}
 declare class Router extends React.Component<Props> {}
 export default Router