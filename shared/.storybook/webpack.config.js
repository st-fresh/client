--- conflicted
+++ resolved
@@ -12,11 +12,6 @@
   },
 }
 
-<<<<<<< HEAD
-module.exports = (storybookBaseConfig, configType) => {
-  storybookBaseConfig.resolve = {
-    extensions: ['.desktop.js', '.js', '.jsx', '.json', '.flow', '.ts', '.tsx'],
-=======
 const babelRule = {
   loader: 'babel-loader',
   options: {
@@ -29,8 +24,7 @@
 
 module.exports = ({config, mode}) => {
   config.resolve = {
-    extensions: ['.desktop.js', '.js', '.jsx', '.json'],
->>>>>>> f7de8409
+    extensions: ['.desktop.js', '.js', '.jsx', '.json', '.flow', '.ts', '.tsx'],
   }
 
   config.plugins = [
@@ -84,15 +78,11 @@
       test: /\.css$/,
       use: ['style-loader', 'css-loader'],
     },
-<<<<<<< HEAD
     {
       test: /\.(ts|tsx)$/,
       use: ['babel-loader'],
-    }
-  )
-=======
+    },
   ]
->>>>>>> f7de8409
 
   config.node = {
     __dirname: true,
