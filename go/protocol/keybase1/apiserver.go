// Auto-generated by avdl-compiler v1.3.13 (https://github.com/keybase/node-avdl-compiler)
//   Input file: avdl/keybase1/apiserver.avdl

package keybase1

import (
	"github.com/keybase/go-framed-msgpack-rpc/rpc"
	context "golang.org/x/net/context"
)

type APIRes struct {
	Status     string `codec:"status" json:"status"`
	Body       string `codec:"body" json:"body"`
	HttpStatus int    `codec:"httpStatus" json:"httpStatus"`
	AppStatus  string `codec:"appStatus" json:"appStatus"`
}

type GetArg struct {
	Endpoint      string         `codec:"endpoint" json:"endpoint"`
	Args          []StringKVPair `codec:"args" json:"args"`
	HttpStatus    []int          `codec:"httpStatus" json:"httpStatus"`
	AppStatusCode []int          `codec:"appStatusCode" json:"appStatusCode"`
}

<<<<<<< HEAD
type DeleteArg struct {
=======
type GetWithSessionArg struct {
>>>>>>> 55e86ea8
	Endpoint      string         `codec:"endpoint" json:"endpoint"`
	Args          []StringKVPair `codec:"args" json:"args"`
	HttpStatus    []int          `codec:"httpStatus" json:"httpStatus"`
	AppStatusCode []int          `codec:"appStatusCode" json:"appStatusCode"`
}

type PostArg struct {
	Endpoint      string         `codec:"endpoint" json:"endpoint"`
	Args          []StringKVPair `codec:"args" json:"args"`
	HttpStatus    []int          `codec:"httpStatus" json:"httpStatus"`
	AppStatusCode []int          `codec:"appStatusCode" json:"appStatusCode"`
}

type PostJSONArg struct {
	Endpoint      string         `codec:"endpoint" json:"endpoint"`
	Args          []StringKVPair `codec:"args" json:"args"`
	JSONPayload   []StringKVPair `codec:"JSONPayload" json:"JSONPayload"`
	HttpStatus    []int          `codec:"httpStatus" json:"httpStatus"`
	AppStatusCode []int          `codec:"appStatusCode" json:"appStatusCode"`
}

type ApiserverInterface interface {
	Get(context.Context, GetArg) (APIRes, error)
<<<<<<< HEAD
	Delete(context.Context, DeleteArg) (APIRes, error)
=======
	GetWithSession(context.Context, GetWithSessionArg) (APIRes, error)
>>>>>>> 55e86ea8
	Post(context.Context, PostArg) (APIRes, error)
	PostJSON(context.Context, PostJSONArg) (APIRes, error)
}

func ApiserverProtocol(i ApiserverInterface) rpc.Protocol {
	return rpc.Protocol{
		Name: "keybase.1.apiserver",
		Methods: map[string]rpc.ServeHandlerDescription{
			"Get": {
				MakeArg: func() interface{} {
					ret := make([]GetArg, 1)
					return &ret
				},
				Handler: func(ctx context.Context, args interface{}) (ret interface{}, err error) {
					typedArgs, ok := args.(*[]GetArg)
					if !ok {
						err = rpc.NewTypeError((*[]GetArg)(nil), args)
						return
					}
					ret, err = i.Get(ctx, (*typedArgs)[0])
					return
				},
				MethodType: rpc.MethodCall,
			},
<<<<<<< HEAD
			"Delete": {
				MakeArg: func() interface{} {
					ret := make([]DeleteArg, 1)
					return &ret
				},
				Handler: func(ctx context.Context, args interface{}) (ret interface{}, err error) {
					typedArgs, ok := args.(*[]DeleteArg)
					if !ok {
						err = rpc.NewTypeError((*[]DeleteArg)(nil), args)
						return
					}
					ret, err = i.Delete(ctx, (*typedArgs)[0])
=======
			"GetWithSession": {
				MakeArg: func() interface{} {
					ret := make([]GetWithSessionArg, 1)
					return &ret
				},
				Handler: func(ctx context.Context, args interface{}) (ret interface{}, err error) {
					typedArgs, ok := args.(*[]GetWithSessionArg)
					if !ok {
						err = rpc.NewTypeError((*[]GetWithSessionArg)(nil), args)
						return
					}
					ret, err = i.GetWithSession(ctx, (*typedArgs)[0])
>>>>>>> 55e86ea8
					return
				},
				MethodType: rpc.MethodCall,
			},
			"Post": {
				MakeArg: func() interface{} {
					ret := make([]PostArg, 1)
					return &ret
				},
				Handler: func(ctx context.Context, args interface{}) (ret interface{}, err error) {
					typedArgs, ok := args.(*[]PostArg)
					if !ok {
						err = rpc.NewTypeError((*[]PostArg)(nil), args)
						return
					}
					ret, err = i.Post(ctx, (*typedArgs)[0])
					return
				},
				MethodType: rpc.MethodCall,
			},
			"PostJSON": {
				MakeArg: func() interface{} {
					ret := make([]PostJSONArg, 1)
					return &ret
				},
				Handler: func(ctx context.Context, args interface{}) (ret interface{}, err error) {
					typedArgs, ok := args.(*[]PostJSONArg)
					if !ok {
						err = rpc.NewTypeError((*[]PostJSONArg)(nil), args)
						return
					}
					ret, err = i.PostJSON(ctx, (*typedArgs)[0])
					return
				},
				MethodType: rpc.MethodCall,
			},
		},
	}
}

type ApiserverClient struct {
	Cli rpc.GenericClient
}

func (c ApiserverClient) Get(ctx context.Context, __arg GetArg) (res APIRes, err error) {
	err = c.Cli.Call(ctx, "keybase.1.apiserver.Get", []interface{}{__arg}, &res)
	return
}

<<<<<<< HEAD
func (c ApiserverClient) Delete(ctx context.Context, __arg DeleteArg) (res APIRes, err error) {
	err = c.Cli.Call(ctx, "keybase.1.apiserver.Delete", []interface{}{__arg}, &res)
=======
func (c ApiserverClient) GetWithSession(ctx context.Context, __arg GetWithSessionArg) (res APIRes, err error) {
	err = c.Cli.Call(ctx, "keybase.1.apiserver.GetWithSession", []interface{}{__arg}, &res)
>>>>>>> 55e86ea8
	return
}

func (c ApiserverClient) Post(ctx context.Context, __arg PostArg) (res APIRes, err error) {
	err = c.Cli.Call(ctx, "keybase.1.apiserver.Post", []interface{}{__arg}, &res)
	return
}

func (c ApiserverClient) PostJSON(ctx context.Context, __arg PostJSONArg) (res APIRes, err error) {
	err = c.Cli.Call(ctx, "keybase.1.apiserver.PostJSON", []interface{}{__arg}, &res)
	return
}<|MERGE_RESOLUTION|>--- conflicted
+++ resolved
@@ -22,11 +22,14 @@
 	AppStatusCode []int          `codec:"appStatusCode" json:"appStatusCode"`
 }
 
-<<<<<<< HEAD
 type DeleteArg struct {
-=======
+	Endpoint      string         `codec:"endpoint" json:"endpoint"`
+	Args          []StringKVPair `codec:"args" json:"args"`
+	HttpStatus    []int          `codec:"httpStatus" json:"httpStatus"`
+	AppStatusCode []int          `codec:"appStatusCode" json:"appStatusCode"`
+}
+
 type GetWithSessionArg struct {
->>>>>>> 55e86ea8
 	Endpoint      string         `codec:"endpoint" json:"endpoint"`
 	Args          []StringKVPair `codec:"args" json:"args"`
 	HttpStatus    []int          `codec:"httpStatus" json:"httpStatus"`
@@ -50,11 +53,8 @@
 
 type ApiserverInterface interface {
 	Get(context.Context, GetArg) (APIRes, error)
-<<<<<<< HEAD
 	Delete(context.Context, DeleteArg) (APIRes, error)
-=======
 	GetWithSession(context.Context, GetWithSessionArg) (APIRes, error)
->>>>>>> 55e86ea8
 	Post(context.Context, PostArg) (APIRes, error)
 	PostJSON(context.Context, PostJSONArg) (APIRes, error)
 }
@@ -79,7 +79,6 @@
 				},
 				MethodType: rpc.MethodCall,
 			},
-<<<<<<< HEAD
 			"Delete": {
 				MakeArg: func() interface{} {
 					ret := make([]DeleteArg, 1)
@@ -92,7 +91,10 @@
 						return
 					}
 					ret, err = i.Delete(ctx, (*typedArgs)[0])
-=======
+					return
+				},
+				MethodType: rpc.MethodCall,
+			},
 			"GetWithSession": {
 				MakeArg: func() interface{} {
 					ret := make([]GetWithSessionArg, 1)
@@ -105,7 +107,6 @@
 						return
 					}
 					ret, err = i.GetWithSession(ctx, (*typedArgs)[0])
->>>>>>> 55e86ea8
 					return
 				},
 				MethodType: rpc.MethodCall,
@@ -155,13 +156,13 @@
 	return
 }
 
-<<<<<<< HEAD
 func (c ApiserverClient) Delete(ctx context.Context, __arg DeleteArg) (res APIRes, err error) {
 	err = c.Cli.Call(ctx, "keybase.1.apiserver.Delete", []interface{}{__arg}, &res)
-=======
+	return
+}
+
 func (c ApiserverClient) GetWithSession(ctx context.Context, __arg GetWithSessionArg) (res APIRes, err error) {
 	err = c.Cli.Call(ctx, "keybase.1.apiserver.GetWithSession", []interface{}{__arg}, &res)
->>>>>>> 55e86ea8
 	return
 }
 
