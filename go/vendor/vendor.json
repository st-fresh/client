{
	"comment": "",
	"ignore": "test appenginevm",
	"package": [
		{
			"path": "appengine",
			"revision": ""
		},
		{
			"path": "appengine_internal",
			"revision": ""
		},
		{
			"path": "appengine_internal/base",
			"revision": ""
		},
		{
			"checksumSHA1": "RPtpMc3jUR9RZC/Ccxw+NuVWWV4=",
			"origin": "github.com/keybase/fuse",
			"path": "bazil.org/fuse",
			"revision": "e3996deee1b03bec702b6a4d4f5b6f2154895e41",
			"revisionTime": "2018-11-12T20:58:52Z"
		},
		{
			"checksumSHA1": "duEBNH0Xz8VZFOi1F3t/RRTaEJs=",
			"origin": "github.com/keybase/fuse/fs",
			"path": "bazil.org/fuse/fs",
			"revision": "e3996deee1b03bec702b6a4d4f5b6f2154895e41",
			"revisionTime": "2018-11-12T20:58:52Z"
		},
		{
			"checksumSHA1": "wy8DrEJ4Al2iZk5hKQEbIqaghGM=",
			"origin": "github.com/keybase/fuse/fs/fstestutil",
			"path": "bazil.org/fuse/fs/fstestutil",
			"revision": "e3996deee1b03bec702b6a4d4f5b6f2154895e41",
			"revisionTime": "2018-11-12T20:58:52Z"
		},
		{
			"checksumSHA1": "NPgkh9UWMsaTtsAAs3kPrclHT9Y=",
			"origin": "github.com/keybase/fuse/fuseutil",
			"path": "bazil.org/fuse/fuseutil",
			"revision": "e3996deee1b03bec702b6a4d4f5b6f2154895e41",
			"revisionTime": "2018-11-12T20:58:52Z"
		},
		{
			"checksumSHA1": "hYtV4dXAd8dkPaVJZZ8tqJzKlBo=",
			"path": "camlistore.org/pkg/buildinfo",
			"revision": "c55c8602d3cea4511081630e17bca7ed601abc44",
			"revisionTime": "2016-12-05T18:39:50Z"
		},
		{
			"checksumSHA1": "GLsMO24weWLI/4sft+5lUvljMH4=",
			"path": "camlistore.org/pkg/images",
			"revision": "c55c8602d3cea4511081630e17bca7ed601abc44",
			"revisionTime": "2016-12-05T18:39:50Z"
		},
		{
			"checksumSHA1": "1je72I+oh+Nx9mrSHY8PN2sdDSA=",
			"path": "camlistore.org/pkg/images/fastjpeg",
			"revision": "c55c8602d3cea4511081630e17bca7ed601abc44",
			"revisionTime": "2016-12-05T18:39:50Z"
		},
		{
			"checksumSHA1": "MbnwDeEckBC4pLM8GEsPNeSMd+c=",
			"path": "camlistore.org/pkg/images/resize",
			"revision": "c55c8602d3cea4511081630e17bca7ed601abc44",
			"revisionTime": "2016-12-05T18:39:50Z"
		},
		{
			"checksumSHA1": "Pc2ORQp+VY3Un/dkh4QwLC7R6lE=",
			"path": "github.com/BurntSushi/toml",
			"revision": "3012a1dbe2e4bd1391d42b32f0577cb7bbc7f005",
			"revisionTime": "2018-08-15T10:47:33Z"
		},
		{
			"checksumSHA1": "gPowz5SHTxjYhSUi+vFq20ww4Zg=",
			"path": "github.com/PuerkitoBio/goquery",
			"revision": "2d2796f41742ece03e8086188fa4db16a3a0b458",
			"revisionTime": "2018-11-15T20:42:34Z"
		},
		{
			"checksumSHA1": "JIpZJdSwIH0aR4qDAx2BHd7sOfE=",
			"path": "github.com/StackExchange/wmi",
			"revision": "b12b22c5341f0c26d88c4d66176330500e84db68",
			"revisionTime": "2018-07-25T03:58:23Z"
		},
		{
			"checksumSHA1": "XWd9EohLSKYCarNdTSLSmVCAv/s=",
			"path": "github.com/ThomasRooney/gexpect",
			"revision": "8e96656e8fb794d716ee75b5a8cecbc15cde4393",
			"revisionTime": "2016-04-05T10:10:35Z"
		},
		{
			"checksumSHA1": "Y71DWZxVHxm5RKQDF2807roHrv4=",
			"path": "github.com/akavel/rsrc/binutil",
			"revision": "f6a15ece2cfd2560077c556499f19340ddc768e9",
			"revisionTime": "2017-08-31T12:24:31Z"
		},
		{
			"checksumSHA1": "dY6sByHSXr76sRhg42HvGqYhU5I=",
			"path": "github.com/akavel/rsrc/coff",
			"revision": "f6a15ece2cfd2560077c556499f19340ddc768e9",
			"revisionTime": "2017-08-31T12:24:31Z"
		},
		{
			"checksumSHA1": "8FHKm/Sc+zlYExn/UkdoG0Mk2cw=",
			"path": "github.com/akavel/rsrc/ico",
			"revision": "f6a15ece2cfd2560077c556499f19340ddc768e9",
			"revisionTime": "2017-08-31T12:24:31Z"
		},
		{
			"checksumSHA1": "7DQlhUmi8waYHuk3kvrWiTLVygM=",
			"path": "github.com/andybalholm/cascadia",
			"revision": "680b6a57bda4f657485ad44bdea42342ead737bc",
			"revisionTime": "2018-10-12T15:44:24Z"
		},
		{
			"checksumSHA1": "Wcuzzd8HtJHE8MU725ThZtE4hVw=",
			"path": "github.com/antchfx/htmlquery",
			"revision": "9784ecda34b762f95afad99b016b85eaff62a244",
			"revisionTime": "2018-12-07T07:07:31Z"
		},
		{
			"checksumSHA1": "+IgejKKfzHQeugOpmBKPTMvYQHc=",
			"path": "github.com/antchfx/xmlquery",
			"revision": "431a9e9e7c449f15251e3bb64faeb5565b188990",
			"revisionTime": "2018-12-04T01:17:08Z"
		},
		{
			"checksumSHA1": "RNUyAuZ0wEFSRcM2BPS2fiWXLY4=",
			"path": "github.com/antchfx/xpath",
			"revision": "4bbdf6db12aa76808d7b25445919943ed27fdcc0",
			"revisionTime": "2018-12-08T02:45:49Z"
		},
		{
			"checksumSHA1": "bxtrVQB+698clLEGq7PppnWfXJk=",
			"path": "github.com/araddon/dateparse",
			"revision": "cfd92a431d0efe36a1b81ca25d15b98aae4dbdb6",
			"revisionTime": "2018-07-29T17:48:19Z"
		},
		{
			"checksumSHA1": "5gnBrB9ISzgkQe5rLOlFp2MqA/8=",
			"path": "github.com/asaskevich/govalidator",
			"revision": "f9ffefc3facfbe0caee3fea233cbb6e8208f4541",
			"revisionTime": "2018-07-20T11:50:03Z"
		},
		{
			"checksumSHA1": "Oae/AzW8+W/lPdL6smTcgyhncrc=",
			"path": "github.com/blang/semver",
			"revision": "60ec3488bfea7cca02b021d106d9911120d25fe9",
			"revisionTime": "2016-06-30T22:46:53-07:00"
		},
		{
			"checksumSHA1": "BBnsAiKyNfocRwmEav5EJpVCwzk=",
			"path": "github.com/btcsuite/btcutil/bech32",
			"revision": "ab6388e0c60ae4834a1f57511e20c17b5f78be4b",
			"revisionTime": "2018-07-06T23:06:48Z"
		},
		{
			"checksumSHA1": "6RARKU4jxSohYzFRc0ESC3fwbIA=",
			"path": "github.com/buger/jsonparser",
			"revision": "bf1c66bbce23153d89b23f8960071a680dbef54b",
			"revisionTime": "2018-11-15T19:39:47Z"
		},
		{
			"checksumSHA1": "RBwpnMpfQt7Jo7YWrRph0Vwe+f0=",
			"path": "github.com/coreos/go-systemd/activation",
			"revision": "d2196463941895ee908e13531a23a39feb9e1243",
			"revisionTime": "2017-07-31T11:19:25Z"
		},
		{
			"checksumSHA1": "+Zz+leZHHC9C0rx8DoRuffSRPso=",
			"path": "github.com/coreos/go-systemd/daemon",
			"revision": "d2196463941895ee908e13531a23a39feb9e1243",
			"revisionTime": "2017-07-31T11:19:25Z"
		},
		{
			"checksumSHA1": "5GD2mlKEoDM+bU1PfSlx8rAz4oc=",
			"path": "github.com/coreos/go-systemd/util",
			"revision": "d2196463941895ee908e13531a23a39feb9e1243",
			"revisionTime": "2017-07-31T11:19:25Z"
		},
		{
			"checksumSHA1": "O8c/VKtW34XPJNNlyeb/im8vWSI=",
			"path": "github.com/coreos/pkg/dlopen",
			"revision": "459346e834d8e97be707cd0ea1236acaaa159ffc",
			"revisionTime": "2017-09-01T14:55:54Z"
		},
		{
			"checksumSHA1": "CSPbwbyzqA6sfORicn4HFtIhF/c=",
			"path": "github.com/davecgh/go-spew/spew",
			"revision": "d8f796af33cc11cb798c1aaeb27a4ebc5099927d",
			"revisionTime": "2018-08-30T19:11:22Z"
		},
		{
			"checksumSHA1": "vwNjR8772Pqs8z9ZdPFoatNI9Kg=",
			"path": "github.com/deckarep/golang-set",
			"revision": "699df6a3acf6867538e50931511e9dc403da108a",
			"revisionTime": "2018-09-27T02:58:44Z"
		},
		{
			"checksumSHA1": "VbYBp7hfr7vdfliXjcqwrxSsMVg=",
			"path": "github.com/docopt/docopt-go",
			"revision": "ee0de3bc6815ee19d4a46c7eb90f829db0e014b1",
			"revisionTime": "2018-01-11T23:17:33Z"
		},
		{
			"checksumSHA1": "FrFUyTbM2HweMAfdLEig956GBK0=",
			"path": "github.com/dustin/go-humanize",
			"revision": "9f541cc9db5d55bce703bd99987c9d5cb8eea45e",
			"revisionTime": "2018-06-22T23:30:57Z"
		},
		{
			"checksumSHA1": "/woEHgiVTTD0eIsAqYYy8Glxn7g=",
			"path": "github.com/eapache/channels",
			"revision": "47238d5aae8c0fefd518ef2bee46290909cf8263",
			"revisionTime": "2015-11-23T02:55:56Z"
		},
		{
			"checksumSHA1": "SJhV59StVXLFvLU0l9s0d00nV10=",
			"path": "github.com/eapache/queue",
			"revision": "093482f3f8ce946c05bcba64badd2c82369e084d",
			"revisionTime": "2018-02-27T14:14:24Z"
		},
		{
			"checksumSHA1": "IlDHv+GrkfH+xp1pdKzOqws1sLY=",
			"path": "github.com/emirpasic/gods/containers",
			"revision": "bba54c718c4e39e4db35f73e0c660df44a4de4cd",
			"revisionTime": "2018-06-18T11:24:50Z"
		},
		{
			"checksumSHA1": "ZPTDtUhR0dyogtlRYPsLcRRojEo=",
			"path": "github.com/emirpasic/gods/lists",
			"revision": "bba54c718c4e39e4db35f73e0c660df44a4de4cd",
			"revisionTime": "2018-06-18T11:24:50Z"
		},
		{
			"checksumSHA1": "7KMCla2d5CYNMEdx1y4nWJNsjfM=",
			"path": "github.com/emirpasic/gods/lists/arraylist",
			"revision": "bba54c718c4e39e4db35f73e0c660df44a4de4cd",
			"revisionTime": "2018-06-18T11:24:50Z"
		},
		{
			"checksumSHA1": "EMOp3CuX8cfFbxn00GMEDOajyEQ=",
			"path": "github.com/emirpasic/gods/trees",
			"revision": "bba54c718c4e39e4db35f73e0c660df44a4de4cd",
			"revisionTime": "2018-06-18T11:24:50Z"
		},
		{
			"checksumSHA1": "+noppKEosBqhQScRO5t0Mj+T3O4=",
			"path": "github.com/emirpasic/gods/trees/binaryheap",
			"revision": "bba54c718c4e39e4db35f73e0c660df44a4de4cd",
			"revisionTime": "2018-06-18T11:24:50Z"
		},
		{
			"checksumSHA1": "6KV7DzMiMWnJbp5qhycmPIQ4t70=",
			"path": "github.com/emirpasic/gods/utils",
			"revision": "bba54c718c4e39e4db35f73e0c660df44a4de4cd",
			"revisionTime": "2018-06-18T11:24:50Z"
		},
		{
			"checksumSHA1": "+G7Tp8XWZDUd2WAXiEdOsneID9c=",
			"path": "github.com/gammazero/deque",
			"revision": "f6adf94963e448a692b33e9ddc931ff10afbb79b",
			"revisionTime": "2018-09-20T17:21:22Z"
		},
		{
			"checksumSHA1": "5QFcFwxpBKNNqRKThLfWqiOQlMQ=",
			"path": "github.com/gammazero/workerpool",
			"revision": "48371c973101f1425ff30aef37cbaf0c65822b22",
			"revisionTime": "2018-09-20T15:53:29Z"
		},
		{
			"checksumSHA1": "kxja3mICEw4DKBlGQdK4tmIAkCQ=",
			"path": "github.com/go-errors/errors",
			"revision": "d98b870cc4e05f1545532a80e9909be8216095b6",
			"revisionTime": "2018-08-13T16:29:53Z"
		},
		{
			"checksumSHA1": "O1aY6qwiK2XCiONb+gzcaxNhxdg=",
			"path": "github.com/go-ole/go-ole",
			"revision": "ae2e2a20879aabdd3a51104ab6a4328af2773948",
			"revisionTime": "2018-11-22T09:33:36Z"
		},
		{
			"checksumSHA1": "PArleDBtadu2qO4hJwHR8a3IOTA=",
			"path": "github.com/go-ole/go-ole/oleutil",
			"revision": "ae2e2a20879aabdd3a51104ab6a4328af2773948",
			"revisionTime": "2018-11-22T09:33:36Z"
		},
		{
			"checksumSHA1": "EXaK9VwDkGBicEBduQt0TShamKQ=",
			"origin": "github.com/aalness/goamz/aws",
			"path": "github.com/goamz/goamz/aws",
			"revision": "da77fd2409284f9485ed1935f1bef76c2ca47f33",
			"revisionTime": "2016-09-07T18:07:10Z",
			"tree": true
		},
		{
			"checksumSHA1": "tUIR2+Bojfm3vE3EFA3jSMfvDRY=",
			"origin": "github.com/aalness/goamz/dynamodb",
			"path": "github.com/goamz/goamz/dynamodb",
			"revision": "da77fd2409284f9485ed1935f1bef76c2ca47f33",
			"revisionTime": "2016-09-07T18:07:10Z",
			"tree": true
		},
		{
			"checksumSHA1": "ApSLjc10RxzqUffxOBlTMqJmiGk=",
			"path": "github.com/gobwas/glob",
			"revision": "e7a84e9525fe90abcda167b604e483cc959ad4aa",
			"revisionTime": "2018-09-11T21:33:45Z"
		},
		{
			"checksumSHA1": "UIxNdlqa2kcYi5EEe79/WzyPiz4=",
			"path": "github.com/gobwas/glob/compiler",
			"revision": "e7a84e9525fe90abcda167b604e483cc959ad4aa",
			"revisionTime": "2018-09-11T21:33:45Z"
		},
		{
			"checksumSHA1": "jNdbCxBabqjv9tREXA4Nx45Y4wg=",
			"path": "github.com/gobwas/glob/match",
			"revision": "e7a84e9525fe90abcda167b604e483cc959ad4aa",
			"revisionTime": "2018-09-11T21:33:45Z"
		},
		{
			"checksumSHA1": "2KhDNUE98XhHnIgg2S9E4gcWoig=",
			"path": "github.com/gobwas/glob/syntax",
			"revision": "e7a84e9525fe90abcda167b604e483cc959ad4aa",
			"revisionTime": "2018-09-11T21:33:45Z"
		},
		{
			"checksumSHA1": "FPIMdPSazNZGNU+ZmPtIeZpVHFU=",
			"path": "github.com/gobwas/glob/syntax/ast",
			"revision": "e7a84e9525fe90abcda167b604e483cc959ad4aa",
			"revisionTime": "2018-09-11T21:33:45Z"
		},
		{
			"checksumSHA1": "umyztSrQrQIl9JgwhDDb6wrSLeI=",
			"path": "github.com/gobwas/glob/syntax/lexer",
			"revision": "e7a84e9525fe90abcda167b604e483cc959ad4aa",
			"revisionTime": "2018-09-11T21:33:45Z"
		},
		{
			"checksumSHA1": "vux29fN5O22F3QPLOnjQ37278vg=",
			"path": "github.com/gobwas/glob/util/runes",
			"revision": "e7a84e9525fe90abcda167b604e483cc959ad4aa",
			"revisionTime": "2018-09-11T21:33:45Z"
		},
		{
			"checksumSHA1": "Sxp2AHWkkLkIq6w9aMcLmzcwD6w=",
			"path": "github.com/gobwas/glob/util/strings",
			"revision": "e7a84e9525fe90abcda167b604e483cc959ad4aa",
			"revisionTime": "2018-09-11T21:33:45Z"
		},
		{
			"checksumSHA1": "iJXVRc8EW6FxS82J0150lUT1qkM=",
			"path": "github.com/gocolly/colly",
			"revision": "8be5ab8a22a43ed412d474d7c4ce2cd9fdba1277",
			"revisionTime": "2018-10-28T04:47:46Z"
		},
		{
			"checksumSHA1": "3rTP4rq+lgaSQuUUH/MfcVaFYEI=",
			"path": "github.com/gocolly/colly/debug",
			"revision": "8be5ab8a22a43ed412d474d7c4ce2cd9fdba1277",
			"revisionTime": "2018-10-28T04:47:46Z"
		},
		{
			"checksumSHA1": "Yr0WHKEt2ZtOZQt1G9PZABc8vDg=",
			"path": "github.com/gocolly/colly/storage",
			"revision": "8be5ab8a22a43ed412d474d7c4ce2cd9fdba1277",
			"revisionTime": "2018-10-28T04:47:46Z"
		},
		{
			"checksumSHA1": "nbCxiVT48CWEg6l8L4SEJ5VfN9c=",
			"path": "github.com/golang/groupcache/lru",
			"revision": "b710c8433bd175204919eb38776e944233235d03",
			"revisionTime": "2017-04-21T00:56:42Z"
		},
		{
			"checksumSHA1": "sMvq+9MMLxs/UUdbScCycbg2S9U=",
			"path": "github.com/golang/groupcache/singleflight",
			"revision": "c65c006176ff7ff98bb916961c7abbc6b0afc0aa",
			"revisionTime": "2018-10-24T23:09:25Z"
		},
		{
			"checksumSHA1": "RTmzY+6HWQJivvVhW5Ho7Zxk9Xs=",
			"path": "github.com/golang/mock/gomock",
			"revision": "51421b967af1f557f93a59e0057aaf15ca02e29c",
			"revisionTime": "2018-12-05T17:17:00Z"
		},
		{
			"checksumSHA1": "Y2MOwzNZfl4NRNDbLCZa6sgx7O0=",
			"path": "github.com/golang/protobuf/proto",
			"revision": "1d3f30b51784bec5aad268e59fd3c2fc1c2fe73f",
			"revisionTime": "2018-11-28T19:23:52Z"
		},
		{
			"checksumSHA1": "h1d2lPZf6j2dW/mIqVnd1RdykDo=",
			"path": "github.com/golang/snappy",
			"revision": "2e65f85255dbc3072edf28d6b5b8efc472979f5a",
			"revisionTime": "2018-05-18T05:39:59Z"
		},
		{
<<<<<<< HEAD
			"checksumSHA1": "cyYgVi3Yr2kM2IBsx/KbDJ9RP+o=",
			"path": "github.com/gonutz/w32",
			"revision": "47c59d9e7169b836c85c980332f6d109b07da3e5",
			"revisionTime": "2018-12-10T11:33:05Z"
		},
		{
			"checksumSHA1": "4K1LTDKblIXwDEhNQULXcRKMbB0=",
			"path": "github.com/hashicorp/golang-lru",
			"revision": "20f1fb78b0740ba8c3cb143a61e86ba5c8669768",
			"revisionTime": "2018-08-30T03:29:55Z"
=======
			"path": "github.com/google/go-snappy/snappy",
			"revision": "eaa750b9bf4dcb7cb20454be850613b66cda3273",
			"revisionTime": "2015-06-08T14:53:52-07:00"
>>>>>>> 07526687
		},
		{
			"checksumSHA1": "NvkV52M5EFd0kT4U+9A2Eu/kKr8=",
			"path": "github.com/hashicorp/golang-lru/simplelru",
			"revision": "20f1fb78b0740ba8c3cb143a61e86ba5c8669768",
			"revisionTime": "2018-08-30T03:29:55Z"
		},
		{
			"checksumSHA1": "tRspGialxHXnWNdFBVAw4ZSEXv4=",
			"path": "github.com/jawher/mow.cli",
			"revision": "be8a14f11c9d056881a23b1492b7995778fae6d0",
			"revisionTime": "2018-08-31T08:25:15Z"
		},
		{
			"checksumSHA1": "uwnJHm8Gd1eHtNSpUGdSk5BlxfU=",
			"path": "github.com/jawher/mow.cli/internal/container",
			"revision": "be8a14f11c9d056881a23b1492b7995778fae6d0",
			"revisionTime": "2018-08-31T08:25:15Z"
		},
		{
			"checksumSHA1": "qOpDoI5EiHFjKS8ViJo51HiLPCg=",
			"path": "github.com/jawher/mow.cli/internal/flow",
			"revision": "be8a14f11c9d056881a23b1492b7995778fae6d0",
			"revisionTime": "2018-08-31T08:25:15Z"
		},
		{
			"checksumSHA1": "72Uqy51AQymJlWzn/9vYWhqhW04=",
			"path": "github.com/jawher/mow.cli/internal/fsm",
			"revision": "be8a14f11c9d056881a23b1492b7995778fae6d0",
			"revisionTime": "2018-08-31T08:25:15Z"
		},
		{
			"checksumSHA1": "XBG8fzCX/uXW92Euctkvaj1Eq1g=",
			"path": "github.com/jawher/mow.cli/internal/lexer",
			"revision": "be8a14f11c9d056881a23b1492b7995778fae6d0",
			"revisionTime": "2018-08-31T08:25:15Z"
		},
		{
			"checksumSHA1": "U+GOzDlE0QA9qOYc8mtyRXyj4lc=",
			"path": "github.com/jawher/mow.cli/internal/matcher",
			"revision": "be8a14f11c9d056881a23b1492b7995778fae6d0",
			"revisionTime": "2018-08-31T08:25:15Z"
		},
		{
			"checksumSHA1": "DvUiOG6lUYXPhHGHhD7RqNxnX3E=",
			"path": "github.com/jawher/mow.cli/internal/parser",
			"revision": "be8a14f11c9d056881a23b1492b7995778fae6d0",
			"revisionTime": "2018-08-31T08:25:15Z"
		},
		{
			"checksumSHA1": "Y8x+qE1O695IlBJ/ObBjXS+wzSs=",
			"path": "github.com/jawher/mow.cli/internal/values",
			"revision": "be8a14f11c9d056881a23b1492b7995778fae6d0",
			"revisionTime": "2018-08-31T08:25:15Z"
		},
		{
			"checksumSHA1": "iCsyavJDnXC9OY//p52IWJWy7PY=",
			"path": "github.com/jbenet/go-context/io",
			"revision": "d14ea06fba99483203c19d92cfcd13ebe73135f4",
			"revisionTime": "2015-07-11T00:45:18Z"
		},
		{
			"checksumSHA1": "irxwCucfzk0o745pGL995YofeTM=",
			"path": "github.com/jonboulle/clockwork",
			"revision": "ed104f61ea4877bea08af6f759805674861e968d",
			"revisionTime": "2015-11-21T00:16:58Z"
		},
		{
			"checksumSHA1": "yLvdPr+Utcu3hIE3vOBrnVug6lI=",
			"path": "github.com/josephspurrier/goversioninfo",
			"revision": "42534847954b7ad81d3794f16575ef9d24f21f5b",
			"revisionTime": "2018-02-20T05:23:33Z"
		},
		{
			"checksumSHA1": "gEjGS03N1eysvpQ+FCHTxPcbxXc=",
			"path": "github.com/kardianos/osext",
			"revision": "ae77be60afb1dcacde03767a8c37337fad28ac14",
			"revisionTime": "2017-05-10T13:15:34Z"
		},
		{
			"checksumSHA1": "v3FvbNaR/CPHNmKqyVNLM4SXjX0=",
			"path": "github.com/kballard/go-shellquote",
			"revision": "d8ec1a69a250a17bb0e419c386eac1f3711dc142",
			"revisionTime": "2015-08-10T07:47:51Z"
		},
		{
			"checksumSHA1": "zcZmyg+doHyRExMIqC29AIuiLrk=",
			"path": "github.com/kennygrant/sanitize",
			"revision": "06ec0d0dbcd497d01e5189b16f5263f712e61a8e",
			"revisionTime": "2018-08-06T07:34:57Z"
		},
		{
			"checksumSHA1": "aa5AecNvA2Aa7iUf902Q3Fx9Gyk=",
			"path": "github.com/kevinburke/ssh_config",
			"revision": "81db2a75821ed34e682567d48be488a1c3121088",
			"revisionTime": "2018-08-30T20:53:28Z"
		},
		{
			"checksumSHA1": "tBFISVudi8RzOoFhK2+p0PRicfw=",
			"path": "github.com/keybase/backoff",
			"revision": "726b63b835ec48ae1fac42bcba4e8c7b742fa97d",
			"revisionTime": "2016-05-17T06:10:00Z"
		},
		{
			"checksumSHA1": "QPqgeDww5ENR6diSPCwNthJKXKw=",
			"path": "github.com/keybase/cli",
			"revision": "5f59dc7950a7cc1ef374962cc6f6ff7527558806",
			"revisionTime": "2018-11-19T22:17:51Z"
		},
		{
			"checksumSHA1": "qtfSDF71FbCm7kTNKdraxOpU7wY=",
			"path": "github.com/keybase/clockwork",
			"revision": "976f45f4a979cd2fd048a639630ba20d8378c9d8",
			"revisionTime": "2016-12-09T21:02:51Z"
		},
		{
			"checksumSHA1": "AzpolYksuMdnqRhFpzPm1bEztJ0=",
			"path": "github.com/keybase/go-codec/codec",
			"revision": "1643975621235e11516b5722dd9475e342465adf",
			"revisionTime": "2018-09-28T23:00:36Z"
		},
		{
			"checksumSHA1": "VJk3rOWfxEV9Ilig5lgzH1qg8Ss=",
			"path": "github.com/keybase/go-crypto/brainpool",
			"revision": "c84d7cbef16bcd1cd873e1d5793b18865f443ba0",
			"revisionTime": "2018-08-07T16:30:25Z"
		},
		{
			"checksumSHA1": "XYywPER9kpyLEjaLzDFS43CKGEM=",
			"path": "github.com/keybase/go-crypto/cast5",
			"revision": "c84d7cbef16bcd1cd873e1d5793b18865f443ba0",
			"revisionTime": "2018-08-07T16:30:25Z"
		},
		{
			"checksumSHA1": "6ZY7OPH1dlleun/jMHixi1M3SaY=",
			"path": "github.com/keybase/go-crypto/curve25519",
			"revision": "c84d7cbef16bcd1cd873e1d5793b18865f443ba0",
			"revisionTime": "2018-08-07T16:30:25Z"
		},
		{
			"checksumSHA1": "idJx0ckgd1LwSffToTmxF+bvCk8=",
			"path": "github.com/keybase/go-crypto/ed25519",
			"revision": "c84d7cbef16bcd1cd873e1d5793b18865f443ba0",
			"revisionTime": "2018-08-07T16:30:25Z"
		},
		{
			"checksumSHA1": "oFj+c+T9/0PTmvpz1Vlx1L6aI98=",
			"path": "github.com/keybase/go-crypto/ed25519/internal/edwards25519",
			"revision": "c84d7cbef16bcd1cd873e1d5793b18865f443ba0",
			"revisionTime": "2018-08-07T16:30:25Z"
		},
		{
			"checksumSHA1": "IcsUw1En0CCbFeI2NtpRqL1acAg=",
			"path": "github.com/keybase/go-crypto/openpgp",
			"revision": "f919bfda4fc10acaf5347685a9f22ea48d8db04c",
			"revisionTime": "2018-10-31T13:54:47Z"
		},
		{
			"checksumSHA1": "tin/wcIHur1IM0n5f5u8nlZ/J6U=",
			"path": "github.com/keybase/go-crypto/openpgp/armor",
			"revision": "255a5089e85a475b944ad3c159af0de73fbe66b1",
			"revisionTime": "2018-11-27T16:02:27Z"
		},
		{
			"checksumSHA1": "cTboJNAg/so2wzlf6HscarfPlDE=",
			"path": "github.com/keybase/go-crypto/openpgp/clearsign",
			"revision": "255a5089e85a475b944ad3c159af0de73fbe66b1",
			"revisionTime": "2018-11-27T16:02:27Z"
		},
		{
			"checksumSHA1": "LhCQJCoB7yqxN6hSaPP7qXW2y5s=",
			"path": "github.com/keybase/go-crypto/openpgp/ecdh",
			"revision": "f919bfda4fc10acaf5347685a9f22ea48d8db04c",
			"revisionTime": "2018-10-31T13:54:47Z"
		},
		{
			"checksumSHA1": "uxXG9IC/XF8jwwvZUbW65+x8/+M=",
			"path": "github.com/keybase/go-crypto/openpgp/elgamal",
			"revision": "f919bfda4fc10acaf5347685a9f22ea48d8db04c",
			"revisionTime": "2018-10-31T13:54:47Z"
		},
		{
			"checksumSHA1": "ofZhU2758YZAAGSEJ8UjFMQLc+k=",
			"path": "github.com/keybase/go-crypto/openpgp/errors",
			"revision": "255a5089e85a475b944ad3c159af0de73fbe66b1",
			"revisionTime": "2018-11-27T16:02:27Z"
		},
		{
			"checksumSHA1": "8Fp0B6L11cjcbTlmtFQLXn5zzsc=",
			"path": "github.com/keybase/go-crypto/openpgp/packet",
			"revision": "255a5089e85a475b944ad3c159af0de73fbe66b1",
			"revisionTime": "2018-11-27T16:02:27Z"
		},
		{
			"checksumSHA1": "BGDxg1Xtsz0DSPzdQGJLLQqfYc8=",
			"path": "github.com/keybase/go-crypto/openpgp/s2k",
			"revision": "255a5089e85a475b944ad3c159af0de73fbe66b1",
			"revisionTime": "2018-11-27T16:02:27Z"
		},
		{
			"checksumSHA1": "rE3pp7b3gfcmBregzpIvN5IdFhY=",
			"path": "github.com/keybase/go-crypto/rsa",
			"revision": "255a5089e85a475b944ad3c159af0de73fbe66b1",
			"revisionTime": "2018-11-27T16:02:27Z"
		},
		{
			"checksumSHA1": "i26gImRP+UQnxz5sxUupcrh+KNY=",
			"path": "github.com/keybase/go-crypto/sha3",
			"revision": "255a5089e85a475b944ad3c159af0de73fbe66b1",
			"revisionTime": "2018-11-27T16:02:27Z"
		},
		{
			"checksumSHA1": "i26gImRP+UQnxz5sxUupcrh+KNY=",
			"path": "github.com/keybase/go-crypto/sha3",
			"revision": "255a5089e85a475b944ad3c159af0de73fbe66b1",
			"revisionTime": "2018-11-27T16:02:27Z"
		},
		{
			"checksumSHA1": "orAH0wZ270S0Xef2B3DMnQFC+MI=",
			"path": "github.com/keybase/go-crypto/ssh/terminal",
			"revision": "c84d7cbef16bcd1cd873e1d5793b18865f443ba0",
			"revisionTime": "2018-08-07T16:30:25Z"
		},
		{
			"checksumSHA1": "XUhUnRs+MARPJEG13Q85CJctOUo=",
			"path": "github.com/keybase/go-framed-msgpack-rpc/rpc",
			"revision": "a27a4f7712dd5021fa6f4f09f2f96f905e8b7747",
			"revisionTime": "2018-12-10T15:01:50Z"
		},
		{
			"checksumSHA1": "RLs8GIV4e+D350pyzZh5RC3mgQg=",
			"path": "github.com/keybase/go-framed-msgpack-rpc/rpc/resinit",
			"revision": "90b66cf1fabef350ab12761b2c6153335e766331",
			"revisionTime": "2018-09-04T18:05:18Z"
		},
		{
			"checksumSHA1": "Ji3qqxyGVXi6nsQwM1EdlL0lO8A=",
			"path": "github.com/keybase/go-jsonw",
			"revision": "d7c43c2eb2ddf5545eefe349313ecf1e39834c59",
			"revisionTime": "2018-09-24T21:12:44Z"
		},
		{
			"checksumSHA1": "2gw8iz0uLq81UWqkSaYOlN/xijg=",
			"path": "github.com/keybase/go-kext",
			"revision": "1b2c1d59a5ec28fd432b6fe972764f3cbd9993d0",
			"revisionTime": "2018-08-01T17:02:38Z"
		},
		{
			"checksumSHA1": "SDnp6hhfnz8PkCZh1emnNz0ZVWA=",
			"path": "github.com/keybase/go-keychain",
			"revision": "15d3657f24fc7e290714ab795239c5bb33b091ea",
			"revisionTime": "2018-08-01T17:02:00Z"
		},
		{
			"checksumSHA1": "w0V3FTmunObVwElsp+UUASB06+c=",
			"path": "github.com/keybase/go-logging",
			"revision": "fd7c815c339f930ba61b060d1fa8037d3acc3b69",
			"revisionTime": "2016-03-09T18:35:02Z"
		},
		{
			"checksumSHA1": "OgoahEm1klTnBu8VUttmyqhsi6M=",
			"path": "github.com/keybase/go-merkle-tree",
			"revision": "90288bcf8366442e1d29ad22356fae3f2e8254a5",
			"revisionTime": "2018-02-26T14:35:15Z"
		},
		{
			"checksumSHA1": "v+BpTxHFNO9rsGBINRqtWiZoTJI=",
			"path": "github.com/keybase/go-porterstemmer",
			"revision": "521f1ed5c3f7c5baba9a7da3ce777774dd7b8449",
			"revisionTime": "2018-10-16T18:57:45Z"
		},
		{
			"checksumSHA1": "59BwJlcQLSn/4yKRL8R2xhKCwog=",
			"path": "github.com/keybase/go-ps",
			"revision": "668c8856d9992f97248b3177d45743d2cc1068db",
			"revisionTime": "2016-10-05T17:59:11Z"
		},
		{
			"checksumSHA1": "KNf4CdZexyFjpEugzBv3b7YJs4U=",
			"path": "github.com/keybase/go-ps/darwincgo",
			"revision": "668c8856d9992f97248b3177d45743d2cc1068db",
			"revisionTime": "2016-10-05T17:59:11Z"
		},
		{
			"checksumSHA1": "iV9zI5ZScygQda6V2rECRKShc3E=",
			"path": "github.com/keybase/go-triplesec",
			"revision": "8de83e135dfcf664ab48c9b1cdc635297e604f34",
			"revisionTime": "2018-12-03T23:04:24Z"
		},
		{
			"checksumSHA1": "hl/NMLoE3YhtmWjQ0UBpFDGiTCA=",
			"path": "github.com/keybase/go-triplesec-insecure",
			"revision": "17f25e17c9df6b113a0ff90325a9d5842aa70633",
			"revisionTime": "2018-12-12T21:44:53Z"
		},
		{
			"checksumSHA1": "1ooVUlwDXhGISJAxGqpL3JCCW3o=",
			"path": "github.com/keybase/go-triplesec/sha3",
			"revision": "b360b8252869a5ac88df3ed7897bc3b6d1e55dd2",
			"revisionTime": "2015-06-12T09:33:55-07:00"
		},
		{
			"checksumSHA1": "9rRK1pLxOcjjNNUP/6H9EthW360=",
			"path": "github.com/keybase/go-updater/process",
			"revision": "1f5160536745a2853731104a9c4bae0301370430",
			"revisionTime": "2018-03-29T02:15:47Z"
		},
		{
			"checksumSHA1": "ffC5qvAmfgvFbIYgKbE2E7fwQg8=",
			"path": "github.com/keybase/go-updater/watchdog",
			"revision": "1f5160536745a2853731104a9c4bae0301370430",
			"revisionTime": "2018-03-29T02:15:47Z"
		},
		{
			"checksumSHA1": "Qf5BoWu9zbAenzOELUsnXwzvCz0=",
			"path": "github.com/keybase/go-winio",
			"revision": "97e4973ce50b2ff5f09635a57e2b88a037aae829",
			"revisionTime": "2018-08-23T22:24:21Z"
		},
		{
			"checksumSHA1": "6siKrD8lFPCe0S3OF9E4wuRgUAo=",
			"path": "github.com/keybase/golang-ico",
			"revision": "819cbeb217c98329a900ee4f6a22917b63768d4b",
			"revisionTime": "2018-11-17T02:20:08Z"
		},
		{
			"checksumSHA1": "RemfT/X5EGstZybyYmpblbx6/Zs=",
			"path": "github.com/keybase/gomounts",
			"revision": "349507f4d353f455c72b0c1101229ddb67c38175",
			"revisionTime": "2018-03-01T23:53:30Z"
		},
		{
			"checksumSHA1": "0g+4y2vw5URLtwp0YZLoRYDymkg=",
			"path": "github.com/keybase/keybase-test-vectors/go",
			"revision": "260b815592d65ec410ecf2e1d6351d8ef0e2db54",
			"revisionTime": "2018-04-24T15:46:34Z"
		},
		{
			"checksumSHA1": "78N5vY4VNa3agM5pNowP5hgJNwE=",
			"path": "github.com/keybase/keybase-test-vectors/teamchains",
			"revision": "84ebf93577bf48141063f7842bc137c3d40c4b82",
			"revisionTime": "2018-08-06T20:08:11Z"
		},
		{
			"checksumSHA1": "BPchgsOpEkhEBKK6NvSqGYTOcuA=",
			"path": "github.com/keybase/msgpackzip",
			"revision": "8309a3782fdb9c2d52c69d3f8080e2797883faa1",
			"revisionTime": "2018-12-07T16:10:41Z"
		},
		{
			"checksumSHA1": "xdFD5+PG3qFLMVbFyGFSl26pwHM=",
			"path": "github.com/keybase/pipeliner",
			"revision": "d5de6f17e362642916083c2fb9c1c8b8606c0bf8",
			"revisionTime": "2018-08-24T13:24:23Z"
		},
		{
			"checksumSHA1": "fyXuOuqF3c4LqHm5ZRt20aFjjfw=",
			"path": "github.com/keybase/rog-go/reverse",
			"revision": "e1b59e173f7b826b3f812e22a0b6dea0650663f7",
			"revisionTime": "2017-01-13T17:06:45Z"
		},
		{
			"checksumSHA1": "AdTewzl8bd3Il/9CHP/+b4hkhyw=",
			"path": "github.com/keybase/saltpack",
			"revision": "bd3518ddd0a675e6c5a63261b84847e789148d4e",
			"revisionTime": "2018-08-28T19:14:05Z"
		},
		{
			"checksumSHA1": "hqQxqs30aFMN/MLPcg8O1OiqmMA=",
			"path": "github.com/keybase/saltpack/basic",
			"revision": "5cc645e8fad923622c5f53c9d1935c2dc94d6201",
			"revisionTime": "2018-08-28T20:46:29Z"
		},
		{
			"checksumSHA1": "W4AtPFFZNotMGDQpwJI59jkMLL8=",
			"path": "github.com/keybase/saltpack/encoding/basex",
			"revision": "bd3518ddd0a675e6c5a63261b84847e789148d4e",
			"revisionTime": "2018-08-28T19:14:05Z"
		},
		{
			"checksumSHA1": "gE62HjsUfGG8H69WkrrXv5e3NZw=",
			"path": "github.com/keybase/stellar-agl-ed25519",
			"revision": "95bd4acae776f5f931d94ee2a22d950427a9fdac",
			"revisionTime": "2018-03-22T21:11:54Z"
		},
		{
			"checksumSHA1": "LHTJnhrxMPKNHNqNduuFKJaPaMg=",
			"path": "github.com/keybase/stellar-agl-ed25519/edwards25519",
			"revision": "95bd4acae776f5f931d94ee2a22d950427a9fdac",
			"revisionTime": "2018-03-22T21:11:54Z"
		},
		{
			"checksumSHA1": "Pyw6Oex7wK5gXaHtrJ0Y++m5EEU=",
			"path": "github.com/keybase/stellarnet",
			"revision": "1d8dbf4e29af75653b36ba4dee97d543b72d28b7",
			"revisionTime": "2018-12-14T20:54:00Z"
		},
		{
			"checksumSHA1": "r6ZMyP/HsdeToXIxvgP3ntL6Bds=",
			"path": "github.com/konsorten/go-windows-terminal-sequences",
			"revision": "5c8c8bd35d3832f5d134ae1e1e375b69a4d25242",
			"revisionTime": "2018-10-04T22:41:46Z"
		},
		{
			"checksumSHA1": "Cdsm9pkjn7WC0TP2KKPDSApiQKQ=",
			"path": "github.com/kr/pty",
			"revision": "ce7fa45920dc37a92de8377972e52bc55ffa8d57",
			"revisionTime": "2016-07-16T20:46:20Z"
		},
		{
			"checksumSHA1": "SbguDK5lY8uhaHNrmJmNbiWIGM0=",
			"path": "github.com/kr/text",
			"revision": "e2ffdb16a802fe2bb95e2e35ff34f0e53aeef34f",
			"revisionTime": "2018-05-06T08:24:08Z"
		},
		{
			"checksumSHA1": "dNYxHiBLalTqluak2/Z8c3RsSEM=",
			"path": "github.com/lib/pq",
			"revision": "50761b0867bd1d9d069276790bcd4a3bccf2324a",
			"revisionTime": "2016-08-31T22:25:20Z"
		},
		{
			"checksumSHA1": "AU3fA8Sm33Vj9PBoRPSeYfxLRuE=",
			"path": "github.com/lib/pq/oid",
			"revision": "d34b9ff171c21ad295489235aec8b6626023cd04",
			"revisionTime": "2018-03-27T07:18:24Z"
		},
		{
			"checksumSHA1": "b0T0Hzd+zYk+OCDTFMps+jwa/nY=",
			"path": "github.com/manucorporat/sse",
			"revision": "ee05b128a739a0fb76c7ebd3ae4810c1de808d6d",
			"revisionTime": "2016-01-26T18:01:36Z"
		},
		{
			"checksumSHA1": "GiVgQkx5acnq+JZtYiuHPlhHoso=",
			"path": "github.com/mattn/go-isatty",
			"revision": "3fb116b820352b7f0c281308a4d6250c22d94e27",
			"revisionTime": "2018-08-30T10:17:45Z"
		},
		{
			"checksumSHA1": "I/D4D4g+IkllRz35PuCCsM04Qag=",
			"path": "github.com/miekg/dns",
			"revision": "c862b7e359850847d4945cce311db2ea90cab7c0",
			"revisionTime": "2017-03-10T21:57:03Z"
		},
		{
			"checksumSHA1": "V/quM7+em2ByJbWBLOsEwnY3j/Q=",
			"path": "github.com/mitchellh/go-homedir",
			"revision": "b8bc1bf767474819792c23f32d8286a45736f1c6",
			"revisionTime": "2016-12-03T19:45:07Z"
		},
		{
			"checksumSHA1": "XzwNGOYMD2sbnNd4tFW2C3S9drQ=",
			"path": "github.com/mvdan/xurls",
			"revision": "e52e821cbfe8fe163ff6f8628ab5869b11fc05af",
			"revisionTime": "2018-10-21T21:02:31Z"
		},
		{
			"checksumSHA1": "zbUJAwxrthBAN6x+OKKmTIlSGzc=",
			"path": "github.com/nf/cr2",
			"revision": "4699471a17ed597dc2011a21e5b37335710afdea",
			"revisionTime": "2018-06-23T10:38:28Z"
		},
		{
			"checksumSHA1": "6z9MgcvNbdVGsAIvv6BHA1uALQA=",
			"path": "github.com/nfnt/resize",
			"revision": "83c6a9932646f83e3267f353373d47347b6036b2",
			"revisionTime": "2018-02-21T19:10:11Z"
		},
		{
			"checksumSHA1": "fo0Ufsb5WpclJku+9KdSp4Zoa7E=",
			"path": "github.com/nullstyle/go-xdr/xdr3",
			"revision": "a875e7c9fa2388ce03279f6b5ba1c2ccd1f9e917",
			"revisionTime": "2017-08-10T17:46:27Z"
		},
		{
			"checksumSHA1": "yekxthsOXToQ/tMNaHEQvf9d5nY=",
			"path": "github.com/pelletier/go-buffruneio",
			"revision": "de1592c34d9c6055a32fc9ebe2b3ee50ca468ebe",
			"revisionTime": "2018-08-27T16:26:05Z"
		},
		{
			"checksumSHA1": "DTy0iJ2w5C+FDsN9EnzfhNmvS+o=",
			"path": "github.com/pkg/errors",
			"revision": "059132a15dd08d6704c67711dae0cf35ab991756",
			"revisionTime": "2018-10-23T23:59:46Z"
		},
		{
			"checksumSHA1": "ld5F6TMQvnPWW7fF3SFDbHKGoho=",
			"path": "github.com/pkg/xattr",
			"revision": "7782c2d6871d6e659e1563dc19c86b845264a6fc",
			"revisionTime": "2018-10-31T16:40:04Z"
		},
		{
			"checksumSHA1": "LuFv4/jlrmFNnDb/5SCSEPAM9vU=",
			"path": "github.com/pmezard/go-difflib/difflib",
			"revision": "792786c7400a136282c1664665ae0a8db921c6c2",
			"revisionTime": "2016-01-10T10:55:54Z"
		},
		{
			"checksumSHA1": "WgT2x55AjYmoEslZOYM1X4RO3f0=",
			"path": "github.com/qrtz/nativemessaging",
			"revision": "f4769a80e040056dd57d0841a5f1f7cedbcdd251",
			"revisionTime": "2016-12-21T03:57:08Z"
		},
		{
			"checksumSHA1": "KAzbLjI9MzW2tjfcAsK75lVRp6I=",
			"path": "github.com/rcrowley/go-metrics",
			"revision": "1f30fe9094a513ce4c700b9a54458bbb0c96996c",
			"revisionTime": "2016-11-28T21:05:44Z"
		},
		{
			"checksumSHA1": "jFB5vxLu4zA5qTKxAGTBnxyTMKA=",
			"path": "github.com/rwcarlsen/goexif/exif",
			"revision": "709fab3d192d7c62f86043caff1e7e3fb0f42bd8",
			"revisionTime": "2015-05-20T14:06:47Z"
		},
		{
			"checksumSHA1": "0+tTLlssYWyGuq+vQs4IiPIXJW4=",
			"path": "github.com/rwcarlsen/goexif/tiff",
			"revision": "709fab3d192d7c62f86043caff1e7e3fb0f42bd8",
			"revisionTime": "2015-05-20T14:06:47Z"
		},
		{
			"checksumSHA1": "EEXppdradk5G/UaQUQ95BQ9n7uw=",
			"path": "github.com/saintfish/chardet",
			"revision": "3af4cd4741ca4f3eb0c407c034571a6fb0ea529c",
			"revisionTime": "2012-08-16T06:12:21Z"
		},
		{
			"checksumSHA1": "z/YxxS1zqTSPbvM55UZgiFd1akI=",
			"path": "github.com/segmentio/go-loggly",
			"revision": "7a70408c3650c37ba8e58a934f686d0c44cb9b58",
			"revisionTime": "2018-07-28T23:46:23Z"
		},
		{
			"checksumSHA1": "v7C+aJ1D/z3MEeCte6bxvpoGjM4=",
			"path": "github.com/sergi/go-diff/diffmatchpatch",
			"revision": "feef008d51ad2b3778f85d387ccf91735543008d",
			"revisionTime": "2017-04-09T09:17:39+02:00"
		},
		{
			"checksumSHA1": "GR7l7Ez4ppxIfonl7aJayYRVPWc=",
			"path": "github.com/shirou/gopsutil/internal/common",
			"revision": "35815938bff48222524b5954ccf69ddef700b1e8",
			"revisionTime": "2018-12-03T04:35:08Z"
		},
		{
			"checksumSHA1": "ehcscnqRvxDZYb1nBDVzZi8vFi8=",
			"path": "github.com/shirou/gopsutil/mem",
			"revision": "35815938bff48222524b5954ccf69ddef700b1e8",
			"revisionTime": "2018-12-03T04:35:08Z"
		},
		{
			"checksumSHA1": "qm2Aiy3d0YWIuTM34RKiKyDNCp0=",
			"path": "github.com/sirupsen/logrus",
			"revision": "9f049671f18633e0991c2cbc2bebc81e0b3c402c",
			"revisionTime": "2018-12-10T08:02:29Z"
		},
		{
			"checksumSHA1": "KW0/P62Hm8oTOljdBqNWTyX5MEk=",
			"path": "github.com/sirupsen/logrus/hooks/test",
			"revision": "9f049671f18633e0991c2cbc2bebc81e0b3c402c",
			"revisionTime": "2018-12-10T08:02:29Z"
		},
		{
			"checksumSHA1": "fKq6NiaqP3DFxnCRF5mmpJWTSUA=",
			"path": "github.com/spf13/pflag",
			"revision": "4c012f6dcd9546820e378d0bdda4d8fc772cdfea",
			"revisionTime": "2017-11-06T14:28:49Z"
		},
		{
			"checksumSHA1": "8QeSG127zQqbA+YfkO1WkKx/iUI=",
			"path": "github.com/src-d/gcfg",
			"revision": "f187355171c936ac84a82793659ebb4936bc1c23",
			"revisionTime": "2016-10-26T12:01:55+02:00"
		},
		{
			"checksumSHA1": "yf5NBT8BofPfGYCXoLnj7BIA1wo=",
			"path": "github.com/src-d/gcfg/scanner",
			"revision": "f187355171c936ac84a82793659ebb4936bc1c23",
			"revisionTime": "2016-10-26T12:01:55+02:00"
		},
		{
			"checksumSHA1": "C5Z8YVyNTuvupM9AUr9KbPlps4Q=",
			"path": "github.com/src-d/gcfg/token",
			"revision": "f187355171c936ac84a82793659ebb4936bc1c23",
			"revisionTime": "2016-10-26T12:01:55+02:00"
		},
		{
			"checksumSHA1": "mDkN3UpR7auuFbwUuIwExz4DZgY=",
			"path": "github.com/src-d/gcfg/types",
			"revision": "f187355171c936ac84a82793659ebb4936bc1c23",
			"revisionTime": "2016-10-26T12:01:55+02:00"
		},
		{
			"checksumSHA1": "YeBq0fA5AKW4A5g0XXC0gSoIlfk=",
			"path": "github.com/stathat/go",
			"revision": "74669b9f388d9d788c97399a0824adbfee78400e",
			"revisionTime": "2016-07-15T15:55:40Z"
		},
		{
			"checksumSHA1": "Tm7U4dBBSq0z5YscZTqSTs4qjEU=",
			"path": "github.com/stellar/go/address",
			"revision": "1adee07661f2cdb26dffe569937263cbaa96b9f7",
			"revisionTime": "2018-12-14T17:34:17Z"
		},
		{
			"checksumSHA1": "KbQKKnZV7ns4utj2gLY7FOGYI+w=",
			"path": "github.com/stellar/go/amount",
			"revision": "1adee07661f2cdb26dffe569937263cbaa96b9f7",
			"revisionTime": "2018-12-14T17:34:17Z"
		},
		{
			"checksumSHA1": "nZkWZ3Glzc60inL76xJEsxe7Zn0=",
			"origin": "github.com/keybase/stellar-org/build",
			"path": "github.com/stellar/go/build",
			"revision": "2d2b8e1b94f7a55cbe2c0e11686beeeca48a9684",
			"revisionTime": "2018-08-01T14:55:35Z"
		},
		{
			"checksumSHA1": "lNNS4mTZlbciLrs24+zR03+KyA0=",
			"path": "github.com/stellar/go/clients/federation",
			"revision": "1adee07661f2cdb26dffe569937263cbaa96b9f7",
			"revisionTime": "2018-12-14T17:34:17Z"
		},
		{
			"checksumSHA1": "w2iePIoeVYrSC+290DbhfsiVnV8=",
			"origin": "github.com/keybase/stellar-org/clients/horizon",
			"path": "github.com/stellar/go/clients/horizon",
			"revision": "d7b62d43ecad5ba5cd8eb0d704f175c160300030",
			"revisionTime": "2018-03-28T20:45:36Z"
		},
		{
			"checksumSHA1": "qqjtlFApV9GJLrb04Iwirvf9UzY=",
			"path": "github.com/stellar/go/clients/stellartoml",
			"revision": "1adee07661f2cdb26dffe569937263cbaa96b9f7",
			"revisionTime": "2018-12-14T17:34:17Z"
		},
		{
			"checksumSHA1": "lDonyBUSRbzmrEfdrk+2xUnSlLQ=",
			"origin": "github.com/keybase/stellar-org/crc16",
			"path": "github.com/stellar/go/crc16",
			"revision": "2d2b8e1b94f7a55cbe2c0e11686beeeca48a9684",
			"revisionTime": "2018-08-01T14:55:35Z"
		},
		{
			"checksumSHA1": "7breOdx3oym3WOByXt4Lphr4chc=",
			"origin": "github.com/keybase/stellar-org/hash",
			"path": "github.com/stellar/go/hash",
			"revision": "2d2b8e1b94f7a55cbe2c0e11686beeeca48a9684",
			"revisionTime": "2018-08-01T14:55:35Z"
		},
		{
			"checksumSHA1": "b3hvHZMMpxnzU1PPI/+GbrSppq4=",
			"origin": "github.com/keybase/stellar-org/keypair",
			"path": "github.com/stellar/go/keypair",
			"revision": "2d2b8e1b94f7a55cbe2c0e11686beeeca48a9684",
			"revisionTime": "2018-08-01T14:55:35Z"
		},
		{
			"checksumSHA1": "smPjsSq12pIzKkI8PX1/YtgCbOY=",
			"origin": "github.com/keybase/stellar-org/network",
			"path": "github.com/stellar/go/network",
			"revision": "2d2b8e1b94f7a55cbe2c0e11686beeeca48a9684",
			"revisionTime": "2018-08-01T14:55:35Z"
		},
		{
			"checksumSHA1": "rl9glWYc+u+lljHH8z3GmY0t4vM=",
			"path": "github.com/stellar/go/price",
			"revision": "1adee07661f2cdb26dffe569937263cbaa96b9f7",
			"revisionTime": "2018-12-14T17:34:17Z"
		},
		{
			"checksumSHA1": "EGDnhf+fQo0nfGaglM0TMBPMV0M=",
			"path": "github.com/stellar/go/protocols/federation",
			"revision": "1adee07661f2cdb26dffe569937263cbaa96b9f7",
			"revisionTime": "2018-12-14T17:34:17Z"
		},
		{
			"checksumSHA1": "wfiHtu29NKl5CXGImiLaDJlxXFQ=",
			"path": "github.com/stellar/go/protocols/horizon",
			"revision": "1adee07661f2cdb26dffe569937263cbaa96b9f7",
			"revisionTime": "2018-12-14T17:34:17Z"
		},
		{
			"checksumSHA1": "b7jF5v9LJPYZzZf8VlnSBgqgAEI=",
			"path": "github.com/stellar/go/protocols/horizon/base",
			"revision": "1adee07661f2cdb26dffe569937263cbaa96b9f7",
			"revisionTime": "2018-12-14T17:34:17Z"
		},
		{
			"checksumSHA1": "T/ktj9MMn1BW0wi8DOkMXmm/VhQ=",
			"origin": "github.com/keybase/stellar-org/strkey",
			"path": "github.com/stellar/go/strkey",
			"revision": "2d2b8e1b94f7a55cbe2c0e11686beeeca48a9684",
			"revisionTime": "2018-08-01T14:55:35Z"
		},
		{
			"checksumSHA1": "RYWv9kXP4XcsZ1oMsJmXf8bWpYs=",
			"origin": "github.com/keybase/stellar-org/support/errors",
			"path": "github.com/stellar/go/support/errors",
			"revision": "d286f70e23139d3b841fba1e19803d21840bc003",
			"revisionTime": "2018-03-22T21:26:26Z"
		},
		{
			"checksumSHA1": "kOArfVelPO9tPseHtbMfPtyBn8A=",
			"path": "github.com/stellar/go/support/render/hal",
			"revision": "1adee07661f2cdb26dffe569937263cbaa96b9f7",
			"revisionTime": "2018-12-14T17:34:17Z"
		},
		{
			"checksumSHA1": "pyj3VCpH5DgWiNSVJ+Oe/5GCd5o=",
			"origin": "github.com/keybase/stellar-org/support/render/problem",
			"path": "github.com/stellar/go/support/render/problem",
			"revision": "3bfc312455e94df6c47ec3223a7ee56cbf22da70",
			"revisionTime": "2018-03-29T15:39:59Z"
		},
		{
			"checksumSHA1": "aA7kiwk05rwCwvpUVqHgxBzs31M=",
			"path": "github.com/stellar/go/support/url",
			"revision": "1adee07661f2cdb26dffe569937263cbaa96b9f7",
			"revisionTime": "2018-12-14T17:34:17Z"
		},
		{
			"checksumSHA1": "ODB+fbJPxEwx7B6mItaA3P2qC40=",
			"origin": "github.com/keybase/stellar-org/xdr",
			"path": "github.com/stellar/go/xdr",
			"revision": "2d2b8e1b94f7a55cbe2c0e11686beeeca48a9684",
			"revisionTime": "2018-08-01T14:55:35Z"
		},
		{
			"checksumSHA1": "BBudH/js1dNI/nEfTwsAYUo9l2M=",
			"path": "github.com/stretchr/objx",
			"revision": "ef50b0de28773081167c97fc27cf29a0bf8b8c71",
			"revisionTime": "2018-08-25T06:49:32Z"
		},
		{
			"checksumSHA1": "v3LEmqP4Cb6qGCIP7mJk7l2ZXw8=",
			"path": "github.com/stretchr/testify/assert",
			"revision": "8019298d9fa5a04fc2ad10ae03349df3483096a6",
			"revisionTime": "2018-10-28T12:27:15Z"
		},
		{
			"checksumSHA1": "WmBSFdqpdYRIkp0I408JIZ3LDMY=",
			"path": "github.com/stretchr/testify/mock",
			"revision": "5b93e2dc01fd8fbf32aa74a198b0ebe78f6f6b6f",
			"revisionTime": "2018-12-05T23:58:52Z"
		},
		{
			"checksumSHA1": "3DvkGtpbJW8oXepRr3wYSs72LmQ=",
			"path": "github.com/stretchr/testify/require",
			"revision": "8019298d9fa5a04fc2ad10ae03349df3483096a6",
			"revisionTime": "2018-10-28T12:27:15Z"
		},
		{
			"checksumSHA1": "LV0VMVON7xY1ttV+s2ph83ntmDQ=",
			"path": "github.com/syndtr/goleveldb/leveldb",
			"revision": "b001fa50d6b27f3f0bb175a87d0cb55426d0a0ae",
			"revisionTime": "2018-11-28T10:09:59Z"
		},
		{
			"checksumSHA1": "mPNraL2edpk/2FYq26rSXfMHbJg=",
			"path": "github.com/syndtr/goleveldb/leveldb/cache",
			"revision": "b001fa50d6b27f3f0bb175a87d0cb55426d0a0ae",
			"revisionTime": "2018-11-28T10:09:59Z"
		},
		{
			"checksumSHA1": "5KPgnvCPlR0ysDAqo6jApzRQ3tw=",
			"path": "github.com/syndtr/goleveldb/leveldb/comparer",
			"revision": "b89cc31ef7977104127d34c1bd31ebd1a9db2199",
			"revisionTime": "2017-07-25T06:48:36Z"
		},
		{
			"checksumSHA1": "1DRAxdlWzS4U0xKN/yQ/fdNN7f0=",
			"path": "github.com/syndtr/goleveldb/leveldb/errors",
			"revision": "b001fa50d6b27f3f0bb175a87d0cb55426d0a0ae",
			"revisionTime": "2018-11-28T10:09:59Z"
		},
		{
			"checksumSHA1": "eqKeD6DS7eNCtxVYZEHHRKkyZrw=",
			"path": "github.com/syndtr/goleveldb/leveldb/filter",
			"revision": "b001fa50d6b27f3f0bb175a87d0cb55426d0a0ae",
			"revisionTime": "2018-11-28T10:09:59Z"
		},
		{
			"checksumSHA1": "hPyFsMiqZ1OB7MX+6wIAA6nsdtc=",
			"path": "github.com/syndtr/goleveldb/leveldb/iterator",
			"revision": "b001fa50d6b27f3f0bb175a87d0cb55426d0a0ae",
			"revisionTime": "2018-11-28T10:09:59Z"
		},
		{
			"checksumSHA1": "gJY7bRpELtO0PJpZXgPQ2BYFJ88=",
			"path": "github.com/syndtr/goleveldb/leveldb/journal",
			"revision": "b001fa50d6b27f3f0bb175a87d0cb55426d0a0ae",
			"revisionTime": "2018-11-28T10:09:59Z"
		},
		{
			"checksumSHA1": "MtYY1b2234y/MlS+djL8tXVAcQs=",
			"path": "github.com/syndtr/goleveldb/leveldb/memdb",
			"revision": "b001fa50d6b27f3f0bb175a87d0cb55426d0a0ae",
			"revisionTime": "2018-11-28T10:09:59Z"
		},
		{
			"checksumSHA1": "o2TorI3z+vc+EBMJ8XeFoUmXBtU=",
			"path": "github.com/syndtr/goleveldb/leveldb/opt",
			"revision": "b001fa50d6b27f3f0bb175a87d0cb55426d0a0ae",
			"revisionTime": "2018-11-28T10:09:59Z"
		},
		{
			"checksumSHA1": "ZnyuciM+R19NG8L5YS3TIJdo1e8=",
			"path": "github.com/syndtr/goleveldb/leveldb/storage",
			"revision": "b001fa50d6b27f3f0bb175a87d0cb55426d0a0ae",
			"revisionTime": "2018-11-28T10:09:59Z"
		},
		{
			"checksumSHA1": "gWFPMz8OQeul0t54RM66yMTX49g=",
			"path": "github.com/syndtr/goleveldb/leveldb/table",
			"revision": "b001fa50d6b27f3f0bb175a87d0cb55426d0a0ae",
			"revisionTime": "2018-11-28T10:09:59Z"
		},
		{
			"checksumSHA1": "V/Dh7NV0/fy/5jX1KaAjmGcNbzI=",
			"path": "github.com/syndtr/goleveldb/leveldb/util",
			"revision": "b001fa50d6b27f3f0bb175a87d0cb55426d0a0ae",
			"revisionTime": "2018-11-28T10:09:59Z"
		},
		{
			"checksumSHA1": "vU2ORasZstZrpzj13Y1pQM2Yqsc=",
			"path": "github.com/temoto/robotstxt",
			"revision": "97ee4a9ee6ea01ed0bbf0325dd789f74cac6cb94",
			"revisionTime": "2018-08-10T11:53:32Z"
		},
		{
			"checksumSHA1": "H1Ne82yYzWRQ2DKBsmRd0Hwcl04=",
			"path": "github.com/urfave/cli",
			"revision": "75104e932ac2ddb944a6ea19d9f9f26316ff1145",
			"revisionTime": "2018-01-06T19:10:48Z"
		},
		{
			"checksumSHA1": "f9Z/DsjYMY7bwwrPjFsmZ8zUXQ8=",
			"path": "github.com/vividcortex/ewma",
			"revision": "43880d236f695d39c62cf7aa4ebd4508c258e6c0",
			"revisionTime": "2017-08-04T03:51:56Z"
		},
		{
			"checksumSHA1": "iHiMTBffQvWYlOLu3130JXuQpgQ=",
			"path": "github.com/xanzy/ssh-agent",
			"revision": "ba9c9e33906f58169366275e3450db66139a31a9",
			"revisionTime": "2015-12-15T16:34:51+01:00"
		},
		{
			"checksumSHA1": "byl77NJm2QiR5tfeBzAf2QpeQUc=",
			"path": "go.uber.org/atomic",
			"revision": "8dc6146f7569370a472715e178d8ae31172ee6da",
			"revisionTime": "2018-10-18T21:50:23Z"
		},
		{
			"checksumSHA1": "HephvKOmm5xmOrCzhKEtcw7lqE8=",
			"path": "go.uber.org/multierr",
			"revision": "ddea229ff1dff9e6fe8a6c0344ac73b09e81fce5",
			"revisionTime": "2018-01-22T17:25:45Z"
		},
		{
			"checksumSHA1": "hTsGbLDKo7/2jp1UZUjeUT0+xkA=",
			"path": "go.uber.org/zap",
			"revision": "f85c78b1dd998214c5f2138155b320a4a43fbe36",
			"revisionTime": "2017-10-30T23:38:06Z"
		},
		{
			"checksumSHA1": "HYo/9nwrY08NQA+2ItPOAH8IFW8=",
			"path": "go.uber.org/zap/buffer",
			"revision": "f85c78b1dd998214c5f2138155b320a4a43fbe36",
			"revisionTime": "2017-10-30T23:38:06Z"
		},
		{
			"checksumSHA1": "MuxOAtZEsJitlWBzhmpm2vGiHok=",
			"path": "go.uber.org/zap/internal/bufferpool",
			"revision": "f85c78b1dd998214c5f2138155b320a4a43fbe36",
			"revisionTime": "2017-10-30T23:38:06Z"
		},
		{
			"checksumSHA1": "uC0L9eCSAYcCWNC8udJk/t1vvIU=",
			"path": "go.uber.org/zap/internal/color",
			"revision": "f85c78b1dd998214c5f2138155b320a4a43fbe36",
			"revisionTime": "2017-10-30T23:38:06Z"
		},
		{
			"checksumSHA1": "b80CJExrVpXu3SA1iCQ6uLqTn2c=",
			"path": "go.uber.org/zap/internal/exit",
			"revision": "f85c78b1dd998214c5f2138155b320a4a43fbe36",
			"revisionTime": "2017-10-30T23:38:06Z"
		},
		{
			"checksumSHA1": "mRD6lujPvXPkbC3+byNwO/bNVu8=",
			"path": "go.uber.org/zap/zapcore",
			"revision": "f85c78b1dd998214c5f2138155b320a4a43fbe36",
			"revisionTime": "2017-10-30T23:38:06Z"
		},
		{
			"checksumSHA1": "0A3/CtNrsx3jmcQBoAnDc2rAEsU=",
			"path": "go4.org/readerutil",
			"revision": "00e24f1b25994999399dee600cb8f35a45f519dc",
			"revisionTime": "2018-11-09T18:51:43Z"
		},
		{
			"checksumSHA1": "CSMVjFF7FnylAUUKW1e/4r+VFXA=",
			"path": "golang.org/x/crypto/acme",
			"revision": "13931e22f9e72ea58bb73048bc752b48c6d4d4ac",
			"revisionTime": "2018-01-11T11:10:38Z"
		},
		{
			"checksumSHA1": "lBWiVnI+9tnYWuXnUiWljDy9dnc=",
			"path": "golang.org/x/crypto/acme/autocert",
			"revision": "13931e22f9e72ea58bb73048bc752b48c6d4d4ac",
			"revisionTime": "2018-01-11T11:10:38Z"
		},
		{
			"checksumSHA1": "oCH3J96RWvO8W4xjix47PModpio=",
			"path": "golang.org/x/crypto/bcrypt",
			"revision": "505ab145d0a99da450461ae2c1a9f6cd10d1f447",
			"revisionTime": "2018-09-26T22:07:39Z"
		},
		{
			"checksumSHA1": "oVPHWesOmZ02vLq2fglGvf+AMgk=",
			"path": "golang.org/x/crypto/blowfish",
			"revision": "505ab145d0a99da450461ae2c1a9f6cd10d1f447",
			"revisionTime": "2018-09-26T22:07:39Z"
		},
		{
			"checksumSHA1": "TT1rac6kpQp2vz24m5yDGUNQ/QQ=",
			"path": "golang.org/x/crypto/cast5",
			"revision": "cbc3d0884eac986df6e78a039b8792e869bff863",
			"revisionTime": "2017-04-09T18:29:52Z"
		},
		{
			"checksumSHA1": "IQkUIOnvlf0tYloFx9mLaXSvXWQ=",
			"path": "golang.org/x/crypto/curve25519",
			"revision": "505ab145d0a99da450461ae2c1a9f6cd10d1f447",
			"revisionTime": "2018-09-26T22:07:39Z"
		},
		{
			"checksumSHA1": "wGb//LjBPNxYHqk+dcLo7BjPXK8=",
			"path": "golang.org/x/crypto/ed25519",
			"revision": "cbc3d0884eac986df6e78a039b8792e869bff863",
			"revisionTime": "2016-05-16T23:05:56Z"
		},
		{
			"checksumSHA1": "LXFcVx8I587SnWmKycSDEq9yvK8=",
			"path": "golang.org/x/crypto/ed25519/internal/edwards25519",
			"revision": "cbc3d0884eac986df6e78a039b8792e869bff863",
			"revisionTime": "2016-05-16T23:05:56Z"
		},
		{
			"checksumSHA1": "/U7f2gaH6DnEmLguVLDbipU6kXU=",
			"path": "golang.org/x/crypto/internal/subtle",
			"revision": "505ab145d0a99da450461ae2c1a9f6cd10d1f447",
			"revisionTime": "2018-09-26T22:07:39Z"
		},
		{
			"checksumSHA1": "Fy1wkWVRMRkq0/AEzFWwRCib8jU=",
			"path": "golang.org/x/crypto/nacl/box",
			"revision": "505ab145d0a99da450461ae2c1a9f6cd10d1f447",
			"revisionTime": "2018-09-26T22:07:39Z"
		},
		{
			"checksumSHA1": "/D0Q9baFJAeXy2an6mwni/FJHzw=",
			"path": "golang.org/x/crypto/nacl/secretbox",
			"revision": "505ab145d0a99da450461ae2c1a9f6cd10d1f447",
			"revisionTime": "2018-09-26T22:07:39Z"
		},
		{
			"checksumSHA1": "M7MQqB1xKzwQh5aEjckVsVCxpoY=",
			"path": "golang.org/x/crypto/openpgp",
			"revision": "505ab145d0a99da450461ae2c1a9f6cd10d1f447",
			"revisionTime": "2018-09-26T22:07:39Z"
		},
		{
			"checksumSHA1": "olOKkhrdkYQHZ0lf1orrFQPQrv4=",
			"path": "golang.org/x/crypto/openpgp/armor",
			"revision": "505ab145d0a99da450461ae2c1a9f6cd10d1f447",
			"revisionTime": "2018-09-26T22:07:39Z"
		},
		{
			"checksumSHA1": "eo/KtdjieJQXH7Qy+faXFcF70ME=",
			"path": "golang.org/x/crypto/openpgp/elgamal",
			"revision": "2faea1465de239e4babd8f5905cc25b781712442",
			"revisionTime": "2017-07-23T05:00:11Z"
		},
		{
			"checksumSHA1": "rlxVSaGgqdAgwblsErxTxIfuGfg=",
			"path": "golang.org/x/crypto/openpgp/errors",
			"revision": "505ab145d0a99da450461ae2c1a9f6cd10d1f447",
			"revisionTime": "2018-09-26T22:07:39Z"
		},
		{
			"checksumSHA1": "DwKua4mYaqKBGxCrwgLP2JqkPA0=",
			"path": "golang.org/x/crypto/openpgp/packet",
			"revision": "505ab145d0a99da450461ae2c1a9f6cd10d1f447",
			"revisionTime": "2018-09-26T22:07:39Z"
		},
		{
			"checksumSHA1": "s2qT4UwvzBSkzXuiuMkowif1Olw=",
			"path": "golang.org/x/crypto/openpgp/s2k",
			"revision": "505ab145d0a99da450461ae2c1a9f6cd10d1f447",
			"revisionTime": "2018-09-26T22:07:39Z"
		},
		{
			"checksumSHA1": "1MGpGDQqnUoRpv7VEcQrXOBydXE=",
			"path": "golang.org/x/crypto/pbkdf2",
			"revision": "505ab145d0a99da450461ae2c1a9f6cd10d1f447",
			"revisionTime": "2018-09-26T22:07:39Z"
		},
		{
			"checksumSHA1": "vKbPb9fpjCdzuoOvajOJnYfHG2g=",
			"path": "golang.org/x/crypto/poly1305",
			"revision": "505ab145d0a99da450461ae2c1a9f6cd10d1f447",
			"revisionTime": "2018-09-26T22:07:39Z"
		},
		{
			"checksumSHA1": "GP0QdBhWPoH4hsHedU7935MjGWo=",
			"path": "golang.org/x/crypto/ripemd160",
			"revision": "505ab145d0a99da450461ae2c1a9f6cd10d1f447",
			"revisionTime": "2018-09-26T22:07:39Z"
		},
		{
			"checksumSHA1": "o5QDZYQhyiEt2jg1Fot34mR1rBg=",
			"path": "golang.org/x/crypto/salsa20",
			"revision": "cbc3d0884eac986df6e78a039b8792e869bff863",
			"revisionTime": "2017-04-09T18:29:52Z"
		},
		{
			"checksumSHA1": "w8PESKJweP+BCAxCYPU1QC08qUU=",
			"path": "golang.org/x/crypto/salsa20/salsa",
			"revision": "cbc3d0884eac986df6e78a039b8792e869bff863",
			"revisionTime": "2017-04-09T18:29:52Z"
		},
		{
			"checksumSHA1": "q+Rqy6Spw6qDSj75TGEZF7nzoFM=",
			"path": "golang.org/x/crypto/scrypt",
			"revision": "505ab145d0a99da450461ae2c1a9f6cd10d1f447",
			"revisionTime": "2018-09-26T22:07:39Z"
		},
		{
			"checksumSHA1": "+cJ5DMdWg6q//21EKgxcaQ5vZaI=",
			"path": "golang.org/x/crypto/ssh",
			"revision": "2faea1465de239e4babd8f5905cc25b781712442",
			"revisionTime": "2017-07-22T22:00:11-07:00"
		},
		{
			"checksumSHA1": "Fc9BqQPOXB9NOKWjwlgRwfG+TTI=",
			"path": "golang.org/x/crypto/ssh/agent",
			"revision": "2faea1465de239e4babd8f5905cc25b781712442",
			"revisionTime": "2017-07-22T22:00:11-07:00"
		},
		{
			"checksumSHA1": "D74q7sVgEL3C3Pwz1tTl+8LURg0=",
			"path": "golang.org/x/crypto/ssh/knownhosts",
			"revision": "2faea1465de239e4babd8f5905cc25b781712442",
			"revisionTime": "2017-07-22T22:00:11-07:00"
		},
		{
			"checksumSHA1": "BSPDVKviqHQaG2phOFN690zAKB8=",
			"path": "golang.org/x/crypto/ssh/terminal",
			"revision": "505ab145d0a99da450461ae2c1a9f6cd10d1f447",
			"revisionTime": "2018-09-26T22:07:39Z"
		},
		{
			"checksumSHA1": "fgKd/+IO854XgYSrwOQJ5jG8WdI=",
			"path": "golang.org/x/crypto/twofish",
			"revision": "505ab145d0a99da450461ae2c1a9f6cd10d1f447",
			"revisionTime": "2018-09-26T22:07:39Z"
		},
		{
			"checksumSHA1": "cXokCvyFg5J/JpxYNKB5JSqJH7g=",
			"path": "golang.org/x/image/bmp",
			"revision": "cd38e8056d9b27bb2f265effa37fb0ea6b8a7f0f",
			"revisionTime": "2018-11-15T22:27:58Z"
		},
		{
			"checksumSHA1": "ztYSjlggEvLCvXP05IO1NEXszC0=",
			"path": "golang.org/x/image/draw",
			"revision": "cd38e8056d9b27bb2f265effa37fb0ea6b8a7f0f",
			"revisionTime": "2018-11-15T22:27:58Z"
		},
		{
			"checksumSHA1": "o7VkCGBiKM5HXzVzrIci1YDlpvc=",
			"path": "golang.org/x/image/math/f64",
			"revision": "cd38e8056d9b27bb2f265effa37fb0ea6b8a7f0f",
			"revisionTime": "2018-11-15T22:27:58Z"
		},
		{
			"checksumSHA1": "nvtLDoG3eBuFIcd1TGEylVUmEUk=",
			"path": "golang.org/x/image/tiff",
			"revision": "cd38e8056d9b27bb2f265effa37fb0ea6b8a7f0f",
			"revisionTime": "2018-11-15T22:27:58Z"
		},
		{
			"checksumSHA1": "PF6VjvpNpOdR8epWH1Liyy7x1Qg=",
			"path": "golang.org/x/image/tiff/lzw",
			"revision": "cd38e8056d9b27bb2f265effa37fb0ea6b8a7f0f",
			"revisionTime": "2018-11-15T22:27:58Z"
		},
		{
			"checksumSHA1": "jl7eGzTcKzUgFUD4jORgSM1fHNQ=",
			"path": "golang.org/x/mobile/bind",
			"revision": "78f32148b9c36ee032da638b5f98cf1277b1e1ab",
			"revisionTime": "2018-02-20T15:25:44Z"
		},
		{
			"checksumSHA1": "neKFrqPqyOTEEFFab9T67/gvwGM=",
			"path": "golang.org/x/mobile/bind/java",
			"revision": "78f32148b9c36ee032da638b5f98cf1277b1e1ab",
			"revisionTime": "2018-02-20T15:25:44Z"
		},
		{
			"checksumSHA1": "Fnu5os3pnCQZ7xCrwa2oLFAlFvM=",
			"path": "golang.org/x/mobile/bind/objc",
			"revision": "78f32148b9c36ee032da638b5f98cf1277b1e1ab",
			"revisionTime": "2018-02-20T15:25:44Z"
		},
		{
			"checksumSHA1": "Wv1n6BlifQWFqTReERKaEOrvcG8=",
			"path": "golang.org/x/mobile/bind/seq",
			"revision": "78f32148b9c36ee032da638b5f98cf1277b1e1ab",
			"revisionTime": "2018-02-20T15:25:44Z"
		},
		{
			"checksumSHA1": "69QR5xFFOpl9rS21PjSPiC08xVo=",
			"path": "golang.org/x/mobile/cmd/gobind",
			"revision": "78f32148b9c36ee032da638b5f98cf1277b1e1ab",
			"revisionTime": "2018-02-20T15:25:44Z"
		},
		{
			"checksumSHA1": "ih0dhRSJwZQlTmqpKotGAZxS59Y=",
			"path": "golang.org/x/mobile/cmd/gomobile",
			"revision": "78f32148b9c36ee032da638b5f98cf1277b1e1ab",
			"revisionTime": "2018-02-20T15:25:44Z"
		},
		{
			"checksumSHA1": "XI20p8XNAq7PsPcg/SscyW6UeQ8=",
			"path": "golang.org/x/mobile/internal/binres",
			"revision": "78f32148b9c36ee032da638b5f98cf1277b1e1ab",
			"revisionTime": "2018-02-20T15:25:44Z"
		},
		{
			"checksumSHA1": "C51pwc6u7ers8Q0b+ZDfQ3wT3lk=",
			"path": "golang.org/x/mobile/internal/importers",
			"revision": "78f32148b9c36ee032da638b5f98cf1277b1e1ab",
			"revisionTime": "2018-02-20T15:25:44Z"
		},
		{
			"checksumSHA1": "Wrxr1BrUqcxkLfJMHxQO3JgInmk=",
			"path": "golang.org/x/mobile/internal/importers/java",
			"revision": "78f32148b9c36ee032da638b5f98cf1277b1e1ab",
			"revisionTime": "2018-02-20T15:25:44Z"
		},
		{
			"checksumSHA1": "QHiefN+47puw5rFWLLoSDkGWWTk=",
			"path": "golang.org/x/mobile/internal/importers/objc",
			"revision": "78f32148b9c36ee032da638b5f98cf1277b1e1ab",
			"revisionTime": "2018-02-20T15:25:44Z"
		},
		{
			"checksumSHA1": "Nb5PAImV0j6MLVITGv+t49HGkgk=",
			"path": "golang.org/x/mobile/internal/mobileinit",
			"revision": "78f32148b9c36ee032da638b5f98cf1277b1e1ab",
			"revisionTime": "2018-02-20T15:25:44Z"
		},
		{
			"checksumSHA1": "Pa6ivEz5fid3ECb1hptNbC+USfA=",
			"path": "golang.org/x/net/bpf",
			"revision": "610586996380ceef02dd726cc09df7e00a3f8e56",
			"revisionTime": "2018-12-07T14:56:26Z"
		},
		{
			"checksumSHA1": "GtamqiJoL7PGHsN454AoffBFMa8=",
			"path": "golang.org/x/net/context",
			"revision": "610586996380ceef02dd726cc09df7e00a3f8e56",
			"revisionTime": "2018-12-07T14:56:26Z"
		},
		{
			"checksumSHA1": "aFpql3G+Nw8zkzfqLWQJNZC8pu0=",
			"path": "golang.org/x/net/context/ctxhttp",
			"revision": "610586996380ceef02dd726cc09df7e00a3f8e56",
			"revisionTime": "2018-12-07T14:56:26Z"
		},
		{
			"checksumSHA1": "UrM9Sbp5q0sBFxqb5iMhqiPpXII=",
			"path": "golang.org/x/net/html",
			"revision": "610586996380ceef02dd726cc09df7e00a3f8e56",
			"revisionTime": "2018-12-07T14:56:26Z"
		},
		{
			"checksumSHA1": "xwhqe/igHQrY3IhqDwzo6j7qpm8=",
			"path": "golang.org/x/net/html/atom",
			"revision": "610586996380ceef02dd726cc09df7e00a3f8e56",
			"revisionTime": "2018-12-07T14:56:26Z"
		},
		{
			"checksumSHA1": "barUU39reQ7LdgYLA323hQ/UGy4=",
			"path": "golang.org/x/net/html/charset",
			"revision": "610586996380ceef02dd726cc09df7e00a3f8e56",
			"revisionTime": "2018-12-07T14:56:26Z"
		},
		{
			"checksumSHA1": "8oJoT8rfokzpkJ19eNhRs2JgRxI=",
			"path": "golang.org/x/net/internal/iana",
			"revision": "610586996380ceef02dd726cc09df7e00a3f8e56",
			"revisionTime": "2018-12-07T14:56:26Z"
		},
		{
			"checksumSHA1": "2E/IhopfwJODvSbFATpSOLdU0wE=",
			"path": "golang.org/x/net/internal/socket",
			"revision": "610586996380ceef02dd726cc09df7e00a3f8e56",
			"revisionTime": "2018-12-07T14:56:26Z"
		},
		{
			"checksumSHA1": "UxahDzW2v4mf/+aFxruuupaoIwo=",
			"path": "golang.org/x/net/internal/timeseries",
			"revision": "610586996380ceef02dd726cc09df7e00a3f8e56",
			"revisionTime": "2018-12-07T14:56:26Z"
		},
		{
			"checksumSHA1": "JhZzMS6woOLvx1vzxwkecNcasaE=",
			"path": "golang.org/x/net/ipv4",
			"revision": "610586996380ceef02dd726cc09df7e00a3f8e56",
			"revisionTime": "2018-12-07T14:56:26Z"
		},
		{
			"checksumSHA1": "ltSF2aw/oe3XQUsufr2KchG/8d8=",
			"path": "golang.org/x/net/ipv6",
			"revision": "610586996380ceef02dd726cc09df7e00a3f8e56",
			"revisionTime": "2018-12-07T14:56:26Z"
		},
		{
			"checksumSHA1": "0rtkNLoPG+7aUTLSaHewL7D8JQI=",
			"path": "golang.org/x/net/publicsuffix",
			"revision": "610586996380ceef02dd726cc09df7e00a3f8e56",
			"revisionTime": "2018-12-07T14:56:26Z"
		},
		{
			"checksumSHA1": "4vGl3N46SAJwQl/uSlQvZQvc734=",
			"path": "golang.org/x/net/trace",
			"revision": "610586996380ceef02dd726cc09df7e00a3f8e56",
			"revisionTime": "2018-12-07T14:56:26Z"
		},
		{
			"checksumSHA1": "iEK5hCRfrkdc1JOJsaiWuymHmeQ=",
			"path": "golang.org/x/sync/errgroup",
			"revision": "42b317875d0fa942474b76e1b46a6060d720ae6e",
			"revisionTime": "2018-11-08T00:20:06Z"
		},
		{
			"checksumSHA1": "kKuB1uPMgdvylnqWe7MKJPRtp2w=",
			"path": "golang.org/x/sys/unix",
			"revision": "70b957f3b65e069b4930ea94e2721eefa0f8f695",
			"revisionTime": "2018-12-01T15:49:00Z"
		},
		{
			"checksumSHA1": "Y7nctMxT58lRM78VtElPerhcnEs=",
			"path": "golang.org/x/sys/windows",
			"revision": "70b957f3b65e069b4930ea94e2721eefa0f8f695",
			"revisionTime": "2018-12-01T15:49:00Z"
		},
		{
			"checksumSHA1": "ZdFZFaXmCgEEaEhVPkyXrnhKhsg=",
			"path": "golang.org/x/sys/windows/registry",
			"revision": "d75a52659825e75fff6158388dddc6a5b04f9ba5",
			"revisionTime": "2016-12-14T18:38:57Z"
		},
		{
			"checksumSHA1": "q0lFZI63EBQiv+g8dxSoWUrsrBU=",
			"path": "golang.org/x/text/collate/build",
			"revision": "e56139fd9c5bc7244c76116c68e500765bb6db6b",
			"revisionTime": "2017-07-04T19:41:35Z"
		},
		{
			"checksumSHA1": "Mr4ur60bgQJnQFfJY0dGtwWwMPE=",
			"path": "golang.org/x/text/encoding",
			"revision": "e56139fd9c5bc7244c76116c68e500765bb6db6b",
			"revisionTime": "2017-07-04T19:41:35Z"
		},
		{
			"checksumSHA1": "DSdlK4MKI/a3U8Zaee2XKBe01Fo=",
			"path": "golang.org/x/text/encoding/charmap",
			"revision": "e56139fd9c5bc7244c76116c68e500765bb6db6b",
			"revisionTime": "2017-07-04T19:41:35Z"
		},
		{
			"checksumSHA1": "4G6XCBh9Pf3zXDWr/4+P4/BlrSg=",
			"path": "golang.org/x/text/encoding/htmlindex",
			"revision": "e56139fd9c5bc7244c76116c68e500765bb6db6b",
			"revisionTime": "2017-07-04T19:41:35Z"
		},
		{
			"checksumSHA1": "zeHyHebIZl1tGuwGllIhjfci+wI=",
			"path": "golang.org/x/text/encoding/internal",
			"revision": "e56139fd9c5bc7244c76116c68e500765bb6db6b",
			"revisionTime": "2017-07-04T19:41:35Z"
		},
		{
			"checksumSHA1": "7kYqxy64WhMjFIFZgN7tJ3lbKxM=",
			"path": "golang.org/x/text/encoding/internal/identifier",
			"revision": "e56139fd9c5bc7244c76116c68e500765bb6db6b",
			"revisionTime": "2017-07-04T19:41:35Z"
		},
		{
			"checksumSHA1": "2YqVpmvjWGEBATyUphTP1MS34JE=",
			"path": "golang.org/x/text/encoding/japanese",
			"revision": "e56139fd9c5bc7244c76116c68e500765bb6db6b",
			"revisionTime": "2017-07-04T19:41:35Z"
		},
		{
			"checksumSHA1": "+ErWCAdaMwO4PLtrk9D/Hh+7oQM=",
			"path": "golang.org/x/text/encoding/korean",
			"revision": "e56139fd9c5bc7244c76116c68e500765bb6db6b",
			"revisionTime": "2017-07-04T19:41:35Z"
		},
		{
			"checksumSHA1": "mTuZi5urYwgDIO8+Gfql2pv8Vwg=",
			"path": "golang.org/x/text/encoding/simplifiedchinese",
			"revision": "e56139fd9c5bc7244c76116c68e500765bb6db6b",
			"revisionTime": "2017-07-04T19:41:35Z"
		},
		{
			"checksumSHA1": "D+VI4j0Wjzr8SeupWdOB5KBdFOw=",
			"path": "golang.org/x/text/encoding/traditionalchinese",
			"revision": "e56139fd9c5bc7244c76116c68e500765bb6db6b",
			"revisionTime": "2017-07-04T19:41:35Z"
		},
		{
			"checksumSHA1": "G9LfJI9gySazd+MyyC6QbTHx4to=",
			"path": "golang.org/x/text/encoding/unicode",
			"revision": "e56139fd9c5bc7244c76116c68e500765bb6db6b",
			"revisionTime": "2017-07-04T19:41:35Z"
		},
		{
			"checksumSHA1": "JRMA4AegnIJMTlFmQArcQgpNpnU=",
			"path": "golang.org/x/text/internal/colltab",
			"revision": "6f44c5a2ea40ee3593d98cdcc905cc1fdaa660e2",
			"revisionTime": "2018-10-29T18:00:05Z"
		},
		{
			"checksumSHA1": "ZQdHbB9VYCXwQ+9/CmZPhJv0+SM=",
			"path": "golang.org/x/text/internal/gen",
			"revision": "e56139fd9c5bc7244c76116c68e500765bb6db6b",
			"revisionTime": "2017-07-04T19:41:35Z"
		},
		{
			"checksumSHA1": "ybE4kAPmNPV/dvShuG86AmLbhdE=",
			"path": "golang.org/x/text/internal/language",
			"revision": "17bcc049122f272a32787ba38073ee47433023e9",
			"revisionTime": "2018-12-10T23:38:19Z"
		},
		{
			"checksumSHA1": "VDwNSsZP6KShjTSwGUQUGJVrs1I=",
			"path": "golang.org/x/text/internal/language/compact",
			"revision": "17bcc049122f272a32787ba38073ee47433023e9",
			"revisionTime": "2018-12-10T23:38:19Z"
		},
		{
			"checksumSHA1": "hyNCcTwMQnV6/MK8uUW9E5H0J0M=",
			"path": "golang.org/x/text/internal/tag",
			"revision": "6f44c5a2ea40ee3593d98cdcc905cc1fdaa660e2",
			"revisionTime": "2018-10-29T18:00:05Z"
		},
		{
			"checksumSHA1": "Qk7dljcrEK1BJkAEZguxAbG9dSo=",
			"path": "golang.org/x/text/internal/utf8internal",
			"revision": "e56139fd9c5bc7244c76116c68e500765bb6db6b",
			"revisionTime": "2017-07-04T19:41:35Z"
		},
		{
			"checksumSHA1": "dg5eaH0MRepXtdUU43ZG14UDOvE=",
			"path": "golang.org/x/text/language",
			"revision": "6f44c5a2ea40ee3593d98cdcc905cc1fdaa660e2",
			"revisionTime": "2018-10-29T18:00:05Z"
		},
		{
			"checksumSHA1": "IV4MN7KGBSocu/5NR3le3sxup4Y=",
			"path": "golang.org/x/text/runes",
			"revision": "e56139fd9c5bc7244c76116c68e500765bb6db6b",
			"revisionTime": "2017-07-04T19:41:35Z"
		},
		{
			"checksumSHA1": "o3YChxWLvyCmkAn/ZNBj9HC9zKw=",
			"path": "golang.org/x/text/transform",
			"revision": "6f44c5a2ea40ee3593d98cdcc905cc1fdaa660e2",
			"revisionTime": "2018-10-29T18:00:05Z"
		},
		{
			"checksumSHA1": "giMB1yxQIKwOLVEjSibt2keNA3k=",
			"path": "golang.org/x/text/unicode/cldr",
			"revision": "e56139fd9c5bc7244c76116c68e500765bb6db6b",
			"revisionTime": "2017-07-04T19:41:35Z"
		},
		{
			"checksumSHA1": "vAScJLvb0ucuuclyN9vmJUyWTBA=",
			"path": "golang.org/x/text/unicode/norm",
			"revision": "6f44c5a2ea40ee3593d98cdcc905cc1fdaa660e2",
			"revisionTime": "2018-10-29T18:00:05Z"
		},
		{
			"checksumSHA1": "7Ev/X4Xe8P3961myez/hBKO05ig=",
			"path": "golang.org/x/time/rate",
			"revision": "85acf8d2951cb2a3bde7632f9ff273ef0379bcbd",
			"revisionTime": "2018-11-08T03:19:45Z"
		},
		{
			"checksumSHA1": "xjVjpmoNRW0DDj0dqHztj+prGIA=",
			"path": "google.golang.org/appengine/internal",
			"revision": "a37df1387b4521194676d88c79230c613610d5f4",
			"revisionTime": "2018-12-03T16:37:10Z"
		},
		{
			"checksumSHA1": "5PakGXEgSbyFptkhGO8MnGf7uH0=",
			"path": "google.golang.org/appengine/internal/base",
			"revision": "a37df1387b4521194676d88c79230c613610d5f4",
			"revisionTime": "2018-12-03T16:37:10Z"
		},
		{
			"checksumSHA1": "3DZ+Ah5hFQb1/nh1+li2VE+kkfk=",
			"path": "google.golang.org/appengine/internal/datastore",
			"revision": "a37df1387b4521194676d88c79230c613610d5f4",
			"revisionTime": "2018-12-03T16:37:10Z"
		},
		{
			"checksumSHA1": "HJQ4JM9YWfwIe4vmAgXC7J/1T3E=",
			"path": "google.golang.org/appengine/internal/log",
			"revision": "a37df1387b4521194676d88c79230c613610d5f4",
			"revisionTime": "2018-12-03T16:37:10Z"
		},
		{
			"checksumSHA1": "hApgRLSl7w9XG2waJxdH/o0A398=",
			"path": "google.golang.org/appengine/internal/remote_api",
			"revision": "a37df1387b4521194676d88c79230c613610d5f4",
			"revisionTime": "2018-12-03T16:37:10Z"
		},
		{
			"checksumSHA1": "ZnEUFEjcGAVZNDPOOc+VLN7x4pI=",
			"path": "google.golang.org/appengine/internal/urlfetch",
			"revision": "a37df1387b4521194676d88c79230c613610d5f4",
			"revisionTime": "2018-12-03T16:37:10Z"
		},
		{
			"checksumSHA1": "akOV9pYnCbcPA8wJUutSQVibdyg=",
			"path": "google.golang.org/appengine/urlfetch",
			"revision": "a37df1387b4521194676d88c79230c613610d5f4",
			"revisionTime": "2018-12-03T16:37:10Z"
		},
		{
			"checksumSHA1": "cTGhZzixV6ZWBw4TcrG+s+j/fkA=",
			"path": "gopkg.in/kyokomi/emoji.v1",
			"revision": "2e9a9507333f3ee28f3fab88c2c3aba34455d734",
			"revisionTime": "2017-11-21T01:00:09Z"
		},
		{
			"checksumSHA1": "pjn2+vKcU2yLI6tAj/B/yh011ZQ=",
			"origin": "github.com/keybase/go-billy",
			"path": "gopkg.in/src-d/go-billy.v4",
			"revision": "b5a7b7bc2074601280872f73e23dfd6b7acd9841",
			"revisionTime": "2018-08-28T14:57:48Z"
		},
		{
			"checksumSHA1": "+d23hlw3F2sDpgiaffX+ztHtkoQ=",
			"origin": "github.com/keybase/go-billy/helper/chroot",
			"path": "gopkg.in/src-d/go-billy.v4/helper/chroot",
			"revision": "b5a7b7bc2074601280872f73e23dfd6b7acd9841",
			"revisionTime": "2018-08-28T14:57:48Z"
		},
		{
			"checksumSHA1": "hvh3vGnaPBH+1q73bdwDx3va6w4=",
			"origin": "github.com/keybase/go-billy/helper/polyfill",
			"path": "gopkg.in/src-d/go-billy.v4/helper/polyfill",
			"revision": "b5a7b7bc2074601280872f73e23dfd6b7acd9841",
			"revisionTime": "2018-08-28T14:57:48Z"
		},
		{
			"checksumSHA1": "daiYHUzeOyALWCPpIfCFud8QJAA=",
			"path": "gopkg.in/src-d/go-billy.v4/memfs",
			"revision": "982626487c60a5252e7d0b695ca23fb0fa2fd670",
			"revisionTime": "2018-09-19T10:02:40Z"
		},
		{
			"checksumSHA1": "AogJvY1n1XZdmPaLnW9oENZfZrQ=",
			"origin": "github.com/keybase/go-billy/osfs",
			"path": "gopkg.in/src-d/go-billy.v4/osfs",
			"revision": "b5a7b7bc2074601280872f73e23dfd6b7acd9841",
			"revisionTime": "2018-08-28T14:57:48Z"
		},
		{
			"checksumSHA1": "+3dgM9kXHXUa9tpEJwyGpJO9iWI=",
			"origin": "github.com/keybase/go-billy/util",
			"path": "gopkg.in/src-d/go-billy.v4/util",
			"revision": "b5a7b7bc2074601280872f73e23dfd6b7acd9841",
			"revisionTime": "2018-08-28T14:57:48Z"
		},
		{
			"checksumSHA1": "mhvhIlp5MhrHWtwJ1jhqpltXBJY=",
			"origin": "github.com/keybase/go-git",
			"path": "gopkg.in/src-d/go-git.v4",
			"revision": "2e89fc61e599832d99af61b8ada501fa436e3932",
			"revisionTime": "2018-10-12T20:00:37Z"
		},
		{
			"checksumSHA1": "j8WJ/k3pubPRZduu4zJGahxMRtA=",
			"origin": "github.com/keybase/go-git/config",
			"path": "gopkg.in/src-d/go-git.v4/config",
			"revision": "2e89fc61e599832d99af61b8ada501fa436e3932",
			"revisionTime": "2018-10-12T20:00:37Z"
		},
		{
			"checksumSHA1": "B2OLPJ4wnJIM2TMjTyzusYluUeI=",
			"origin": "github.com/keybase/go-git/internal/revision",
			"path": "gopkg.in/src-d/go-git.v4/internal/revision",
			"revision": "2e89fc61e599832d99af61b8ada501fa436e3932",
			"revisionTime": "2018-10-12T20:00:37Z"
		},
		{
			"checksumSHA1": "USNOTGZ1ZvaKFkpTYhFK+sDhx5k=",
			"origin": "github.com/keybase/go-git/plumbing",
			"path": "gopkg.in/src-d/go-git.v4/plumbing",
			"revision": "2e89fc61e599832d99af61b8ada501fa436e3932",
			"revisionTime": "2018-10-12T20:00:37Z"
		},
		{
			"checksumSHA1": "qgD8lc3kJk3DHI2M/lpZ16a564Q=",
			"origin": "github.com/keybase/go-git/plumbing/cache",
			"path": "gopkg.in/src-d/go-git.v4/plumbing/cache",
			"revision": "2e89fc61e599832d99af61b8ada501fa436e3932",
			"revisionTime": "2018-10-12T20:00:37Z"
		},
		{
			"checksumSHA1": "pHPMiAzXG/TJqTLEKj2SHjxX4zs=",
			"origin": "github.com/keybase/go-git/plumbing/filemode",
			"path": "gopkg.in/src-d/go-git.v4/plumbing/filemode",
			"revision": "2e89fc61e599832d99af61b8ada501fa436e3932",
			"revisionTime": "2018-10-12T20:00:37Z"
		},
		{
			"checksumSHA1": "UGIM9BX7w3MhiadsuN6f8Bx0VZU=",
			"origin": "github.com/keybase/go-git/plumbing/format/config",
			"path": "gopkg.in/src-d/go-git.v4/plumbing/format/config",
			"revision": "2e89fc61e599832d99af61b8ada501fa436e3932",
			"revisionTime": "2018-10-12T20:00:37Z"
		},
		{
			"checksumSHA1": "+/I2CoHryMC9CJisfFEaZu5/m+0=",
			"origin": "github.com/keybase/go-git/plumbing/format/diff",
			"path": "gopkg.in/src-d/go-git.v4/plumbing/format/diff",
			"revision": "2e89fc61e599832d99af61b8ada501fa436e3932",
			"revisionTime": "2018-10-12T20:00:37Z"
		},
		{
			"checksumSHA1": "jLwrOiP/b1uMMGNDlRFLltWrj9Y=",
			"origin": "github.com/keybase/go-git/plumbing/format/gitignore",
			"path": "gopkg.in/src-d/go-git.v4/plumbing/format/gitignore",
			"revision": "2e89fc61e599832d99af61b8ada501fa436e3932",
			"revisionTime": "2018-10-12T20:00:37Z"
		},
		{
			"checksumSHA1": "eij9VZVJ8JsfFposIbuVt+Pm/A4=",
			"origin": "github.com/keybase/go-git/plumbing/format/idxfile",
			"path": "gopkg.in/src-d/go-git.v4/plumbing/format/idxfile",
			"revision": "2e89fc61e599832d99af61b8ada501fa436e3932",
			"revisionTime": "2018-10-12T20:00:37Z"
		},
		{
			"checksumSHA1": "r7qhwDt+nPtNaZKp+hLd36vdkGo=",
			"origin": "github.com/keybase/go-git/plumbing/format/index",
			"path": "gopkg.in/src-d/go-git.v4/plumbing/format/index",
			"revision": "2e89fc61e599832d99af61b8ada501fa436e3932",
			"revisionTime": "2018-10-12T20:00:37Z"
		},
		{
			"checksumSHA1": "0IxJpGMfdnr3cuuVE59u+1B5n9o=",
			"origin": "github.com/keybase/go-git/plumbing/format/objfile",
			"path": "gopkg.in/src-d/go-git.v4/plumbing/format/objfile",
			"revision": "2e89fc61e599832d99af61b8ada501fa436e3932",
			"revisionTime": "2018-10-12T20:00:37Z"
		},
		{
			"checksumSHA1": "CiVqywIy/F+pvCs7Vwc6mKjc/XE=",
			"origin": "github.com/keybase/go-git/plumbing/format/packfile",
			"path": "gopkg.in/src-d/go-git.v4/plumbing/format/packfile",
			"revision": "2e89fc61e599832d99af61b8ada501fa436e3932",
			"revisionTime": "2018-10-12T20:00:37Z"
		},
		{
			"checksumSHA1": "07LwJZ9qvq98nM+KABN1BZxWkjU=",
			"origin": "github.com/keybase/go-git/plumbing/format/pktline",
			"path": "gopkg.in/src-d/go-git.v4/plumbing/format/pktline",
			"revision": "2e89fc61e599832d99af61b8ada501fa436e3932",
			"revisionTime": "2018-10-12T20:00:37Z"
		},
		{
			"checksumSHA1": "W1AJ28OoJOEs58yPYBqWYjyepLg=",
			"origin": "github.com/keybase/go-git/plumbing/object",
			"path": "gopkg.in/src-d/go-git.v4/plumbing/object",
			"revision": "2e89fc61e599832d99af61b8ada501fa436e3932",
			"revisionTime": "2018-10-12T20:00:37Z"
		},
		{
			"checksumSHA1": "ohangTYhsr3E1GG5YfA+uobJ+aQ=",
			"origin": "github.com/keybase/go-git/plumbing/protocol/packp",
			"path": "gopkg.in/src-d/go-git.v4/plumbing/protocol/packp",
			"revision": "2e89fc61e599832d99af61b8ada501fa436e3932",
			"revisionTime": "2018-10-12T20:00:37Z"
		},
		{
			"checksumSHA1": "JjHHYoWDYf0H//nP2FIS05ZLgj8=",
			"origin": "github.com/keybase/go-git/plumbing/protocol/packp/capability",
			"path": "gopkg.in/src-d/go-git.v4/plumbing/protocol/packp/capability",
			"revision": "2e89fc61e599832d99af61b8ada501fa436e3932",
			"revisionTime": "2018-10-12T20:00:37Z"
		},
		{
			"checksumSHA1": "wVfbzV5BNhjW/HFFJuTCjkPSJ5M=",
			"origin": "github.com/keybase/go-git/plumbing/protocol/packp/sideband",
			"path": "gopkg.in/src-d/go-git.v4/plumbing/protocol/packp/sideband",
			"revision": "2e89fc61e599832d99af61b8ada501fa436e3932",
			"revisionTime": "2018-10-12T20:00:37Z"
		},
		{
			"checksumSHA1": "eEZ5nFvBguv43DME9TmS4pFTFys=",
			"origin": "github.com/keybase/go-git/plumbing/revlist",
			"path": "gopkg.in/src-d/go-git.v4/plumbing/revlist",
			"revision": "2e89fc61e599832d99af61b8ada501fa436e3932",
			"revisionTime": "2018-10-12T20:00:37Z"
		},
		{
			"checksumSHA1": "i74+JK7U+XjJi0SIowfp9qpvbkc=",
			"origin": "github.com/keybase/go-git/plumbing/storer",
			"path": "gopkg.in/src-d/go-git.v4/plumbing/storer",
			"revision": "2e89fc61e599832d99af61b8ada501fa436e3932",
			"revisionTime": "2018-10-12T20:00:37Z"
		},
		{
			"checksumSHA1": "5veyzqkhQi9f5kyDzQbed1i8Nbs=",
			"origin": "github.com/keybase/go-git/plumbing/transport",
			"path": "gopkg.in/src-d/go-git.v4/plumbing/transport",
			"revision": "2e89fc61e599832d99af61b8ada501fa436e3932",
			"revisionTime": "2018-10-12T20:00:37Z"
		},
		{
			"checksumSHA1": "cmOntUALmiRvvblEXAQXNO4Oous=",
			"origin": "github.com/keybase/go-git/plumbing/transport/client",
			"path": "gopkg.in/src-d/go-git.v4/plumbing/transport/client",
			"revision": "2e89fc61e599832d99af61b8ada501fa436e3932",
			"revisionTime": "2018-10-12T20:00:37Z"
		},
		{
			"checksumSHA1": "gaKy+c/OjPQFLhENnSAFEZUngok=",
			"origin": "github.com/keybase/go-git/plumbing/transport/file",
			"path": "gopkg.in/src-d/go-git.v4/plumbing/transport/file",
			"revision": "2e89fc61e599832d99af61b8ada501fa436e3932",
			"revisionTime": "2018-10-12T20:00:37Z"
		},
		{
			"checksumSHA1": "chcAwbm6J5uXXn6IV58+G6RKCjU=",
			"origin": "github.com/keybase/go-git/plumbing/transport/git",
			"path": "gopkg.in/src-d/go-git.v4/plumbing/transport/git",
			"revision": "2e89fc61e599832d99af61b8ada501fa436e3932",
			"revisionTime": "2018-10-12T20:00:37Z"
		},
		{
			"checksumSHA1": "pmYusibMSF+myZrLJ2D6OpXRH84=",
			"origin": "github.com/keybase/go-git/plumbing/transport/http",
			"path": "gopkg.in/src-d/go-git.v4/plumbing/transport/http",
			"revision": "2e89fc61e599832d99af61b8ada501fa436e3932",
			"revisionTime": "2018-10-12T20:00:37Z"
		},
		{
			"checksumSHA1": "zRPQ2Yggm0JfbH4Qj5JEu1LmJLE=",
			"origin": "github.com/keybase/go-git/plumbing/transport/internal/common",
			"path": "gopkg.in/src-d/go-git.v4/plumbing/transport/internal/common",
			"revision": "2e89fc61e599832d99af61b8ada501fa436e3932",
			"revisionTime": "2018-10-12T20:00:37Z"
		},
		{
			"checksumSHA1": "GqIaSPbI7M4EHTCCWlPZe8e15QE=",
			"origin": "github.com/keybase/go-git/plumbing/transport/server",
			"path": "gopkg.in/src-d/go-git.v4/plumbing/transport/server",
			"revision": "2e89fc61e599832d99af61b8ada501fa436e3932",
			"revisionTime": "2018-10-12T20:00:37Z"
		},
		{
			"checksumSHA1": "DpyrTAx3JCTPFocec83fQ/BLlAo=",
			"origin": "github.com/keybase/go-git/plumbing/transport/ssh",
			"path": "gopkg.in/src-d/go-git.v4/plumbing/transport/ssh",
			"revision": "2e89fc61e599832d99af61b8ada501fa436e3932",
			"revisionTime": "2018-10-12T20:00:37Z"
		},
		{
			"checksumSHA1": "FlVLBdu4cjlXj9zjRRNDurRLABU=",
			"origin": "github.com/keybase/go-git/storage",
			"path": "gopkg.in/src-d/go-git.v4/storage",
			"revision": "2e89fc61e599832d99af61b8ada501fa436e3932",
			"revisionTime": "2018-10-12T20:00:37Z"
		},
		{
			"checksumSHA1": "g0PV0w1ZXXFYJNH81NcgIMxZiZA=",
			"origin": "github.com/keybase/go-git/storage/filesystem",
			"path": "gopkg.in/src-d/go-git.v4/storage/filesystem",
			"revision": "2e89fc61e599832d99af61b8ada501fa436e3932",
			"revisionTime": "2018-10-12T20:00:37Z"
		},
		{
			"checksumSHA1": "kqdRKFSqBAPJ7/+E6IBgV0J3vJ8=",
			"origin": "github.com/keybase/go-git/storage/filesystem/dotgit",
			"path": "gopkg.in/src-d/go-git.v4/storage/filesystem/dotgit",
			"revision": "2e89fc61e599832d99af61b8ada501fa436e3932",
			"revisionTime": "2018-10-12T20:00:37Z"
		},
		{
			"checksumSHA1": "/ZSEKNlCQavBBy9cytcG4sxIWn0=",
			"origin": "github.com/keybase/go-git/storage/memory",
			"path": "gopkg.in/src-d/go-git.v4/storage/memory",
			"revision": "2e89fc61e599832d99af61b8ada501fa436e3932",
			"revisionTime": "2018-10-12T20:00:37Z"
		},
		{
			"checksumSHA1": "AzdUpuGqSNnNK6DgdNjWrn99i3o=",
			"origin": "github.com/keybase/go-git/utils/binary",
			"path": "gopkg.in/src-d/go-git.v4/utils/binary",
			"revision": "2e89fc61e599832d99af61b8ada501fa436e3932",
			"revisionTime": "2018-10-12T20:00:37Z"
		},
		{
			"checksumSHA1": "B3pXUrmG3dk+8VWQ7t9MBpfBTHc=",
			"origin": "github.com/keybase/go-git/utils/diff",
			"path": "gopkg.in/src-d/go-git.v4/utils/diff",
			"revision": "2e89fc61e599832d99af61b8ada501fa436e3932",
			"revisionTime": "2018-10-12T20:00:37Z"
		},
		{
			"checksumSHA1": "cspCXRxvzvoNOEUB7wRgOKYrVjQ=",
			"origin": "github.com/keybase/go-git/utils/ioutil",
			"path": "gopkg.in/src-d/go-git.v4/utils/ioutil",
			"revision": "2e89fc61e599832d99af61b8ada501fa436e3932",
			"revisionTime": "2018-10-12T20:00:37Z"
		},
		{
			"checksumSHA1": "Fg0ylIGonlNCoSOdduW1N1+e5A8=",
			"origin": "github.com/keybase/go-git/utils/merkletrie",
			"path": "gopkg.in/src-d/go-git.v4/utils/merkletrie",
			"revision": "2e89fc61e599832d99af61b8ada501fa436e3932",
			"revisionTime": "2018-10-12T20:00:37Z"
		},
		{
			"checksumSHA1": "QiHHx1Qb/Vv4W6uQb+mJU2zMqLo=",
			"origin": "github.com/keybase/go-git/utils/merkletrie/filesystem",
			"path": "gopkg.in/src-d/go-git.v4/utils/merkletrie/filesystem",
			"revision": "2e89fc61e599832d99af61b8ada501fa436e3932",
			"revisionTime": "2018-10-12T20:00:37Z"
		},
		{
			"checksumSHA1": "M+6y9mdBFksksEGBceBh9Se3W7Y=",
			"origin": "github.com/keybase/go-git/utils/merkletrie/index",
			"path": "gopkg.in/src-d/go-git.v4/utils/merkletrie/index",
			"revision": "2e89fc61e599832d99af61b8ada501fa436e3932",
			"revisionTime": "2018-10-12T20:00:37Z"
		},
		{
			"checksumSHA1": "7eEw/xsSrFLfSppRf/JIt9u7lbU=",
			"origin": "github.com/keybase/go-git/utils/merkletrie/internal/frame",
			"path": "gopkg.in/src-d/go-git.v4/utils/merkletrie/internal/frame",
			"revision": "2e89fc61e599832d99af61b8ada501fa436e3932",
			"revisionTime": "2018-10-12T20:00:37Z"
		},
		{
			"checksumSHA1": "qCb9d3cwnPHVLqS/U9NAzK+1Ptg=",
			"origin": "github.com/keybase/go-git/utils/merkletrie/noder",
			"path": "gopkg.in/src-d/go-git.v4/utils/merkletrie/noder",
			"revision": "2e89fc61e599832d99af61b8ada501fa436e3932",
			"revisionTime": "2018-10-12T20:00:37Z"
		},
		{
			"checksumSHA1": "ALQFMX3kmJkyB/8VEzVnGZG1H4A=",
			"path": "gopkg.in/warnings.v0",
			"revision": "8a331561fe74dadba6edfc59f3be66c22c3b065d",
			"revisionTime": "2016-08-15T20:11:09+02:00"
		},
		{
			"checksumSHA1": "N9Vdn0VItOKCPl9dMEmpRR/KRVc=",
			"path": "h12.me/socks",
			"revision": "c19db44edd3ca0f7992809b55412dbb57805bc8e",
			"revisionTime": "2015-04-10T14:41:13+08:00"
		},
		{
			"checksumSHA1": "e45Azo7LgzRZ10Cj5ux0g8K83LA=",
			"path": "rsc.io/qr",
			"revision": "48b2ede4844e13f1a2b7ce4d2529c9af7e359fc5",
			"revisionTime": "2016-11-21T13:34:36Z"
		},
		{
			"checksumSHA1": "4B8phQR0udHpHfoqrjLeOO58DOY=",
			"path": "rsc.io/qr/coding",
			"revision": "48b2ede4844e13f1a2b7ce4d2529c9af7e359fc5",
			"revisionTime": "2016-11-21T13:34:36Z"
		},
		{
			"checksumSHA1": "+FzwQgteDBYRZ1nePvDq1jW44c0=",
			"path": "rsc.io/qr/gf256",
			"revision": "48b2ede4844e13f1a2b7ce4d2529c9af7e359fc5",
			"revisionTime": "2016-11-21T13:34:36Z"
		},
		{
			"checksumSHA1": "L5s/EGLVeV7pz2afcVDbnRx7b8c=",
			"path": "stathat.com/c/ramcache",
			"revision": "cf1a4fb3fbdac11685f748ffead9acd8612fba7b",
			"revisionTime": "2018-06-22T15:25:10Z"
		}
	],
	"rootPath": "github.com/keybase/client/go"
}<|MERGE_RESOLUTION|>--- conflicted
+++ resolved
@@ -401,22 +401,10 @@
 			"revisionTime": "2018-05-18T05:39:59Z"
 		},
 		{
-<<<<<<< HEAD
-			"checksumSHA1": "cyYgVi3Yr2kM2IBsx/KbDJ9RP+o=",
-			"path": "github.com/gonutz/w32",
-			"revision": "47c59d9e7169b836c85c980332f6d109b07da3e5",
-			"revisionTime": "2018-12-10T11:33:05Z"
-		},
-		{
 			"checksumSHA1": "4K1LTDKblIXwDEhNQULXcRKMbB0=",
 			"path": "github.com/hashicorp/golang-lru",
 			"revision": "20f1fb78b0740ba8c3cb143a61e86ba5c8669768",
 			"revisionTime": "2018-08-30T03:29:55Z"
-=======
-			"path": "github.com/google/go-snappy/snappy",
-			"revision": "eaa750b9bf4dcb7cb20454be850613b66cda3273",
-			"revisionTime": "2015-06-08T14:53:52-07:00"
->>>>>>> 07526687
 		},
 		{
 			"checksumSHA1": "NvkV52M5EFd0kT4U+9A2Eu/kKr8=",
